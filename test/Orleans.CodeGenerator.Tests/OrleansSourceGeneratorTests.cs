using Microsoft.CodeAnalysis;
using Microsoft.CodeAnalysis.CSharp;
using Microsoft.CodeAnalysis.CSharp.Syntax;
using Microsoft.CodeAnalysis.Testing;
using Microsoft.Extensions.DependencyInjection;
using Forkleans.CodeGenerator.Diagnostics;
using Forkleans.Serialization;

namespace Forkleans.CodeGenerator.Tests;

public class OrleansSourceGeneratorTests
{
    [Fact]
    public Task TestBasicClass() => AssertSuccessfulSourceGeneration(
@"using Forkleans;

namespace TestProject;

[GenerateSerializer]
public class DemoData
{
    [Id(0)]
    public string Value { get; set; } = string.Empty;
}");

    [Fact]
<<<<<<< HEAD
    public Task TestBasicClassWithFields() => AssertSuccessfulSourceGeneration(
@"using Forkleans;
=======
    public Task TestBasicClassWithoutNamespace() => AssertSuccessfulSourceGeneration(
@"using Orleans;

[GenerateSerializer]
public class DemoData
{
    [Id(0)]
    public string Value { get; set; } = string.Empty;
}");

    [Fact]
    public Task TestBasicClassWithDifferentAccessModifiers() => AssertSuccessfulSourceGeneration(
@"using Orleans;

namespace TestProject;

[GenerateSerializer]
public class PublicDemoData
{
    [Id(0)]
    public string Value { get; set; } = string.Empty;
}

[GenerateSerializer]
internal class InternalDemoData
{
    [Id(0)]
    public string Value { get; set; } = string.Empty;
}");

    [Fact]
    public Task TestBasicClassWithAnnotatedFields() => AssertSuccessfulSourceGeneration(
@"using Orleans;
>>>>>>> 080f740c

namespace TestProject;

[GenerateSerializer]
public class DemoDataWithFields
{
    [Id(0)]
    private readonly int _intValue;

    [Id(1)]
    private readonly string _stringValue;

    [GeneratedActivatorConstructor]
    public DemoDataWithFields(int intValue, string stringValue)
    {
        _intValue = intValue;
        _stringValue = stringValue;
    }

    public int IntValue => _intValue;

    public string StringValue => _stringValue;
}");

    [Fact]
    public Task TestBasicClassWithInheritance() => AssertSuccessfulSourceGeneration(
@"using Orleans;

namespace TestProject;

[GenerateSerializer]
public abstract class BaseData
{
    [Id(0)]
    public string BaseValue { get; set; } = string.Empty;

    protected BaseData(string value)
    {
        BaseValue = value;
    }
}

[GenerateSerializer]
public class DerivedData : BaseData
{
    [Id(1)]
    public string DerivedValue { get; set; } = string.Empty;

    [OrleansConstructor]
    public DerivedData(string baseValue, string derivedValue) : base(baseValue)
    {
        DerivedValue = derivedValue;
    }
}");

    [Fact]
    public Task TestBasicStruct() => AssertSuccessfulSourceGeneration(
@"using Forkleans;

namespace TestProject;

[GenerateSerializer]
public struct DemoData
{
    [Id(0)]
    public string Value { get; set; }
}");

    [Fact]
    public Task TestRecords() => AssertSuccessfulSourceGeneration(
@"using Forkleans;

namespace TestProject;

[GenerateSerializer]
public record struct DemoDataRecordStruct([property: Id(0)] string Value);

[GenerateSerializer]
public record class DemoDataRecordClass([property: Id(0)] string Value);

[GenerateSerializer]
public record DemoDataRecord([property: Id(0)] string Value);");

    [Fact]
    public Task TestGenericClass() => AssertSuccessfulSourceGeneration(
@"using Forkleans;

namespace TestProject;

[GenerateSerializer]
public class GenericData<T>
{
    [Id(0)]
    public T Value { get; set; }

    [Id(1)]
    public string Description { get; set; } = string.Empty;
}

// Also need a concrete usage to trigger generation for a specific type
[GenerateSerializer]
public class ConcreteUsage
{
    [Id(0)]
    public GenericData<int> IntData { get; set; }

    [Id(1)]
    public GenericData<string> StringData { get; set; }
}");

    [Fact]
    public Task TestClassReferenceProperties() => AssertSuccessfulSourceGeneration(
@"#nullable enable
using Forkleans;

namespace TestProject;

[GenerateSerializer]
public class DemoData
{
    [Id(0)]
    public string? NullableStringProp { get; set; }

    [Id(1)]
    public string StringProp { get; set; } = string.Empty;

    [Id(2)]
    public required string RequiredStringProp { get; set; }

    [Id(3)]
    public required string RequiredStringPropInitOnly { get; init; }
}");

    [Fact]
    public Task TestClassPrimitiveTypes() => AssertSuccessfulSourceGeneration(
@"using Forkleans;
using System;

namespace TestProject;

[GenerateSerializer]
public class DemoData
{
    [Id(0)]
    public int IntProp { get; set; }

    [Id(1)]
    public double DoubleProp { get; set; }

    [Id(2)]
    public float FloatProp { get; set; }

    [Id(3)]
    public long LongProp { get; set; }

    [Id(4)]
    public bool BoolProp { get; set; }

    [Id(5)]
    public byte ByteProp { get; set; }

    [Id(6)]
    public short ShortProp { get; set; }

    [Id(7)]
    public char CharProp { get; set; }

    [Id(8)]
    public uint UIntProp { get; set; }

    [Id(9)]
    public ulong ULongProp { get; set; }

    [Id(10)]
    public ushort UShortProp { get; set; }

    [Id(11)]
    public sbyte SByteProp { get; set; }

    [Id(12)]
    public decimal DecimalProp { get; set; }

    [Id(13)]
    public DateTime DateTimeProp { get; set; }

    [Id(14)]
    public DateTimeOffset DateTimeOffsetProp { get; set; }

    [Id(15)]
    public TimeSpan TimeSpanProp { get; set; }

    [Id(16)]
    public Guid GuidProp { get; set; }

    [Id(17)]
    public int[] IntArrayProp { get; set; }
}");

    [Fact]
    public Task TestClassPrimitiveTypesUsingFullName() => AssertSuccessfulSourceGeneration(
@"using Forkleans;

namespace TestProject;

[GenerateSerializer]
public class DemoData
{
    [Id(0)]
    public System.Int32 IntProp { get; set; }

    [Id(1)]
    public System.Double DoubleProp { get; set; }

    [Id(2)]
    public System.Single FloatProp { get; set; }

    [Id(3)]
    public System.Int64 LongProp { get; set; }

    [Id(4)]
    public System.Boolean BoolProp { get; set; }

    [Id(5)]
    public System.Byte ByteProp { get; set; }

    [Id(6)]
    public System.Int16 ShortProp { get; set; }

    [Id(7)]
    public System.Char CharProp { get; set; }

    [Id(8)]
    public System.UInt32 UIntProp { get; set; }

    [Id(9)]
    public System.UInt64 ULongProp { get; set; }

    [Id(10)]
    public System.UInt16 UShortProp { get; set; }

    [Id(11)]
    public System.SByte SByteProp { get; set; }

    [Id(12)]
    public System.Decimal DecimalProp { get; set; }

    [Id(13)]
    public System.DateTime DateTimeProp { get; set; }

    [Id(14)]
    public System.DateTimeOffset DateTimeOffsetProp { get; set; }

    [Id(15)]
    public System.TimeSpan TimeSpanProp { get; set; }

    [Id(16)]
    public System.Guid GuidProp { get; set; }

    [Id(17)]
    public System.Int32[] IntArrayProp { get; set; }
}");

    [Fact]
    public Task TestClassNestedTypes() => AssertSuccessfulSourceGeneration(
@"using Forkleans;
using System.Collections.Generic;

namespace TestProject;

[GenerateSerializer]
public class DemoData
{
    [Id(0)]
    public NestedClass1 Nested1 { get; set; }

    [Id(1)]
    public List<NestedClass1> NestedList { get; set; }

    [Id(2)]
    public CyclicClass Cyclic { get; set; }
}

public class NestedClass1
{
    [Id(0)]
    public string Value { get; set; }

    [Id(1)]
    public NestedClass2 Nested2 { get; set; }
}

public class NestedClass2
{
    [Id(0)]
    public string Value { get; set; }

    [Id(1)]
    public int IntProp { get; set; }
}

public class CyclicClass
{
    [Id(0)]
    public CyclicClass Nested { get; set; }

    [Id(1)]
    public string Value { get; set; }
}");

    [Fact]
    public Task TestAlias() => AssertSuccessfulSourceGeneration(
@"using Forkleans;

namespace TestProject;

[Alias(""_custom_type_alias_"")]
public class MyTypeAliasClass
{
    [Id(0)]
    public string Name { get; set; }
}

[GenerateSerializer]
public struct MyTypeAliasStruct
{
    [Id(0)]
    public string Name { get; set; }
}
");

    [Fact]
    public Task TestCompoundTypeAlias() => AssertSuccessfulSourceGeneration(
@"using Forkleans;

namespace TestProject;

[Alias(""_custom_type_alias_"")]
public class MyTypeAliasClass
{
}

[GenerateSerializer]
public class MyCompoundTypeAliasBaseClass
{
    [Id(0)]
    public int BaseValue { get; set; }
}

[GenerateSerializer]
[CompoundTypeAlias(""xx_test_xx"", typeof(MyTypeAliasClass), typeof(int), ""1"")]
public class MyCompoundTypeAliasClass : MyCompoundTypeAliasBaseClass
{
    [Id(0)]
    public string Name { get; set; }

    [Id(1)]
    public int Value { get; set; }
}");

    [Fact]
    public Task TestClassWithParameterizedConstructor() => AssertSuccessfulSourceGeneration(
@"using Forkleans;

namespace TestProject;

public interface IMyService { }
public class MyService : IMyService { }

[GenerateSerializer]
public class MyServiceConsumer
{
    private readonly IMyService _service;
    private readonly int _value;

    // Constructor requiring parameters, which the generator should use for activation
    public MyServiceConsumer(IMyService service, int value)
    {
        _service = service;
        _value = value;
    }

    [Id(0)]
    public string Name { get; set; }
}

// Include a type that uses the above class to ensure it's processed
[GenerateSerializer]
public class RootType
{
    [Id(0)]
    public MyServiceConsumer Consumer { get; set; }
}");

    [Fact]
    public Task TestGenericClassWithConstructorParameters() => AssertSuccessfulSourceGeneration(
@"using Orleans;

namespace TestProject;

[GenerateSerializer]
public class GenericWithCtor<T>
{
    [Id(0)]
    private readonly T _value;
    [Id(1)]
    private readonly int _id;

    public GenericWithCtor(T value, int id)
    {
        _value = value;
        _id = id;
    }

    public T Value => _value;
    public int Id => _id;
}

[GenerateSerializer]
public class UsesGenericWithCtor
{
    [Id(0)]
    public GenericWithCtor<string> StringGen { get; set; }
}");

    [Fact]
    public Task TestClassWithNoPublicConstructors() => AssertSuccessfulSourceGeneration(
@"using Orleans;

namespace TestProject;

[GenerateSerializer]
public class NoPublicCtor
{
    [OrleansConstructor]
    private NoPublicCtor() { }

    [Id(0)]
    public int Value { get; set; }
}");

    [Fact]
    public Task TestClassWithOptionalConstructorParameters() => AssertSuccessfulSourceGeneration(
@"using Orleans;

namespace TestProject;

[GenerateSerializer]
public class OptionalCtorParams
{
    [Id(0)]
    private readonly int _x;
    [Id(1)]
    private readonly string _y;

    public OptionalCtorParams(int x = 42, string y = ""default"")
    {
        _x = x;
        _y = y;
    }

    public int X => _x;
    public string Y => _y;
}");

    [Fact]
    public Task TestClassWithInterfaceConstructorParameter() => AssertSuccessfulSourceGeneration(
@"using Orleans;

namespace TestProject;

public interface IMyInterface { }

[GenerateSerializer]
public class InterfaceCtorParam
{
    [Id(0)]
    private readonly IMyInterface _iface;

    public InterfaceCtorParam(IMyInterface iface)
    {
        _iface = iface;
    }

    public IMyInterface Iface => _iface;
}");

    [Fact]
    public Task TestClassesWithOrleansConstructorAnnotation() => AssertSuccessfulSourceGeneration(
@"using Orleans;

namespace TestProject;

public class ClassWithOrleansConstructor
{
    [Id(0)]
    public int Value { get; set; }

    [Id(1)]
    public string Name { get; set; } = string.Empty;

    [OrleansConstructor]
    public ClassWithOrleansConstructor(int value, string name)
    {
        Value = value;
        Name = name;
    }

    public ClassWithOrleansConstructor() { }
}");

    [Fact]
    public Task TestClassWithGenerateMethodSerializersAnnotation() => AssertSuccessfulSourceGeneration(
@"using Orleans;
using Orleans.Runtime;
using System.Threading.Tasks;

[GenerateMethodSerializers(typeof(GrainReference))]
public interface IMyGrain : IGrainWithIntegerKey
{
    Task<string> SayHello(string name);
}");

    [Fact]
    public Task TestClassWithGenerateSerializerAnnotation() => AssertSuccessfulSourceGeneration(
@"using Orleans;

namespace TestProject;

[GenerateSerializer]
public enum MyCustomEnum
{
    None,
    One,
    Two,
    Three
}

[GenerateSerializer(GenerateFieldIds = GenerateFieldIds.PublicProperties), Immutable]
public class ClassWithImplicitFieldIds
{
    public string StringValue { get; }
    public MyCustomEnum EnumValue { get; }

    [OrleansConstructor]
    public ClassWithImplicitFieldIds(string stringValue, MyCustomEnum enumValue)
    {
        StringValue = stringValue;
        EnumValue = enumValue;
    }
}");

    [Fact]
    public Task TestBasicGrain() => AssertSuccessfulSourceGeneration(
@"using Forkleans;
using System.Threading.Tasks;

namespace TestProject;

public interface IBasicGrain : IGrainWithIntegerKey
{
    Task<string> SayHello(string name);
}

[GenerateSerializer]
public class BasicGrain : Grain, IBasicGrain
{
    public Task<string> SayHello(string name)
    {
        return Task.FromResult($""Hello, {name}!"");
    }
}");

    [Fact]
    public Task TestGrainWithDifferentKeyTypes() => AssertSuccessfulSourceGeneration(
@"using Forkleans;
using System;
using System.Threading.Tasks;

namespace TestProject;

public interface IMyGrainWithGuidKey : IGrainWithGuidKey
{
    Task<Guid> GetGuidValue();
}

[GenerateSerializer]
public class GrainWithGuidKey : Grain, IMyGrainWithGuidKey
{
    public Task<Guid> GetGuidValue() => Task.FromResult(this.GetPrimaryKey());
}

public interface IMyGrainWithStringKey : IGrainWithStringKey
{
    Task<string> GetStringKey();
}

[GenerateSerializer]
public class GrainWithStringKey : Grain, IMyGrainWithStringKey
{
    public Task<string> GetStringKey() => Task.FromResult(this.GetPrimaryKeyString());
}

public interface IMyGrainWithGuidCompoundKey : IGrainWithGuidCompoundKey
{
    Task<Tuple<Guid, string>> GetGuidAndStringKey();
}

[GenerateSerializer]
public class GrainWithGuidCompoundKey : Grain, IMyGrainWithGuidCompoundKey
{
    public Task<Tuple<Guid, string>> GetGuidAndStringKey()
    {
        Guid primaryKey = this.GetPrimaryKey(out var keyExtension);
        return Task.FromResult(Tuple.Create(primaryKey, keyExtension));
    }
}

public interface IMyGrainWithIntegerCompoundKey : IGrainWithIntegerCompoundKey
{
    Task<Tuple<long, string>> GetIntegerAndStringKey();
}

[GenerateSerializer]
public class GrainWithIntegerCompoundKey : Grain, IMyGrainWithIntegerCompoundKey
{
    public Task<Tuple<long, string>> GetIntegerAndStringKey()
    {
        long primaryKey = this.GetPrimaryKeyLong(out var keyExtension);
        return Task.FromResult(Tuple.Create(primaryKey, keyExtension));
    }
}");

    [Fact]
    public Task TestGrainComplexGrain() => AssertSuccessfulSourceGeneration(
<<<<<<< HEAD
@"using Forkleans;
=======
@"using Orleans;
using System.Threading;
>>>>>>> 080f740c
using System.Threading.Tasks;

namespace TestProject;

[GenerateSerializer]
public class ComplexData
{
    [Id(0)]
    public int IntValue { get; set; }

    [Id(1)]
    public string StringValue { get; set; }
}

public interface IComplexGrain : IGrainWithIntegerKey
{
    Task<ComplexData> ProcessData(int inputInt, string inputString, ComplexData data, CancellationToken ctx);
}

[GenerateSerializer]
public class ComplexGrain : Grain, IComplexGrain
{
    public Task<ComplexData> ProcessData(int inputInt, string inputString, ComplexData data, CancellationToken ctx)
    {
        var result = new ComplexData
        {
            IntValue = inputInt * 2 + data.IntValue,
            StringValue = $""Processed: {inputString}"" + data.StringValue
        };
        return Task.FromResult(result);
    }
}");

    [Fact]
    public Task TestGrainWithMultipleInterfaces() => AssertSuccessfulSourceGeneration(
@"using Orleans;
using System.Threading.Tasks;

namespace TestProject;

public interface IGrainA : IGrainWithIntegerKey
{
    Task<string> MethodA(string input);
}

public interface IGrainB : IGrainWithIntegerKey
{
    Task<string> MethodB(string input);
}

public class RealGrain : Grain, IGrainA, IGrainB
{
    public Task<string> MethodA(string input)
    {
        return Task.FromResult($""GrainA: {input}!"");
    }

    public Task<string> MethodB(string input)
    {
        return Task.FromResult($""GrainB: {input}!"");
    }
}");

    [Fact]
    public Task TestGrainMethodAnnotatedWithResponseTimeout() => AssertSuccessfulSourceGeneration(
@"using Orleans;
using System.Threading.Tasks;

namespace TestProject;

public interface IResponseTimeoutGrain : IGrainWithIntegerKey
{
    [ResponseTimeout(""00:00:10"")]
    Task<string> LongRunningMethod(string input);
}

public class ResponseTimeoutGrain : Grain, IResponseTimeoutGrain
{
    public Task<string> LongRunningMethod(string input)
    {
        // Simulate a long-running operation
        return Task.FromResult($""ResponseTimeoutGrain: {input}!"");
    }
}");

    [Fact]
    public Task TestGrainMethodAnnotatedWithInvokableBaseType() => AssertSuccessfulSourceGeneration(
@"using Orleans;
using Orleans.Runtime;

using System;
using System.Threading.Tasks;

namespace TestProject;

[InvokableCustomInitializer(nameof(LoggerRequest.SetLoggingOptions))]
[InvokableBaseType(typeof(GrainReference), typeof(Task), typeof(LoggerRequest))]
[AttributeUsage(AttributeTargets.Method)]
public sealed class LoggingRcpAttribute : Attribute
{
    public LoggingRcpAttribute(string options)
    {
    }
}

public abstract class LoggerRequest : RequestBase
{
    public void SetLoggingOptions(string options)
    {
    }
}

public interface IHelloGrain : IGrainWithIntegerKey
{
    [LoggingRcp(""Hello"")]
    Task<string> SayHello(string greeting);
}

[GenerateSerializer]
public class HelloGrain : Grain, IHelloGrain
{
    public Task<string> SayHello(string greeting)
    {
        return Task.FromResult($""Hello, {greeting}!"");
    }
}");

    [Fact]
    public Task TestWithUseActivatorAnnotation() => AssertSuccessfulSourceGeneration(
@"using Orleans;
using Orleans.Serialization.Activators;

namespace TestProject;

[UseActivator]
public class DemoClass
{
}

[RegisterActivator]
internal sealed class DemoClassActivator : IActivator<DemoClass>
{
    public DemoClass Create() => new DemoClass();
}");

    [Fact]
    public Task TestWithSerializerTransparentAnnotation() => AssertSuccessfulSourceGeneration(
@"using Orleans;

namespace TestProject;

[SerializerTransparent]
public abstract class DemoTransparentClass
{
}");

    [Fact]
    public Task TestWithSuppressReferenceTrackingAttribute() => AssertSuccessfulSourceGeneration(
@"using Orleans;

namespace TestProject;

[GenerateSerializer, SuppressReferenceTracking]
public class DemoClass
{
    [Id(0)]
    public string Value { get; set; } = string.Empty;
}");

    [Fact]
    public Task TestWithOmitDefaultMemberValuesAnnotation() => AssertSuccessfulSourceGeneration(
@"using Orleans;

namespace TestProject;

[GenerateSerializer, OmitDefaultMemberValues]
public class DemoClass
{
    [Id(0)]
    public string Value { get; set; }
}");

    [Fact]
    public async Task EmitsWarningForGenerateSerializerInReferenceAssembly()
    {
        var code = """
            using Forkleans;

            namespace TestProject;

            [GenerateSerializer]
            public class RefAsmType
            {
                [Id(0)]
                public string Value { get; set; } = string.Empty;
            }
        """;

        // The ReferenceAssemblyAttribute marks the assembly as a reference assembly.
        // This triggers the Orleans code generator's logic to emit a diagnostic if [GenerateSerializer] is used in such an assembly.
        var compilation = await CreateCompilation(code, "TestProject");
        var referenceAssemblyAttribute = SyntaxFactory.Attribute(SyntaxFactory.ParseName("System.Runtime.CompilerServices.ReferenceAssemblyAttribute"));
        var attrList = SyntaxFactory.AttributeList(SyntaxFactory.SingletonSeparatedList(referenceAssemblyAttribute));
        var assemblyAttr = SyntaxFactory.AttributeList(
            SyntaxFactory.SingletonSeparatedList(referenceAssemblyAttribute))
            .WithTarget(SyntaxFactory.AttributeTargetSpecifier(SyntaxFactory.Token(SyntaxKind.AssemblyKeyword)));
        var root = (CSharpSyntaxNode)compilation.SyntaxTrees[0].GetRoot();
        var newRoot = ((CompilationUnitSyntax)root).AddAttributeLists(assemblyAttr);
        var newTree = compilation.SyntaxTrees[0].WithRootAndOptions(newRoot, compilation.SyntaxTrees[0].Options);

        // leave only syntaxTree with the ReferenceAssemblyAttribute
        compilation = compilation.RemoveSyntaxTrees(compilation.SyntaxTrees[0]).AddSyntaxTrees(newTree);

        var generator = new OrleansSerializationSourceGenerator();
        GeneratorDriver driver = CSharpGeneratorDriver.Create(
            generators: [generator],
            driverOptions: new GeneratorDriverOptions(default));
        driver = driver.RunGenerators(compilation);

        var result = driver.GetRunResult().Results.Single();
        Assert.Contains(result.Diagnostics, d => d.Id == DiagnosticRuleId.ReferenceAssemblyWithGenerateSerializer);
    }

    private static async Task AssertSuccessfulSourceGeneration(string code)
    {
        var projectName = "TestProject";
        var compilation = await CreateCompilation(code, projectName);
        Assert.Empty(compilation.GetDiagnostics());
        var generator = new OrleansSerializationSourceGenerator();

        GeneratorDriver driver = CSharpGeneratorDriver.Create(
            generators: [generator],
            driverOptions: new GeneratorDriverOptions(default));

        // Run the generator
        driver = driver.RunGenerators(compilation);

        var result = driver.GetRunResult().Results.Single();
        Assert.Empty(result.Diagnostics);

        Assert.Single(result.GeneratedSources);
        Assert.Equal($"{projectName}.orleans.g.cs", result.GeneratedSources[0].HintName);
        var generatedSource = result.GeneratedSources[0].SourceText.ToString();

        await Verify(generatedSource, extension: "cs").UseDirectory("snapshots");
    }

    private static async Task<CSharpCompilation> CreateCompilation(string sourceCode, string assemblyName = "TestProject")
    {
        var references = await ReferenceAssemblies.Net.Net80.ResolveAsync(LanguageNames.CSharp, default);

        // Add the Orleans Forkleans.Core.Abstractions assembly
        references = references.AddRange(
            // Forkleans.Core.Abstractions
            MetadataReference.CreateFromFile(typeof(GrainId).Assembly.Location),
            // Forkleans.Core
            MetadataReference.CreateFromFile(typeof(IClusterClientLifecycle).Assembly.Location),
            // Forkleans.Runtime
            MetadataReference.CreateFromFile(typeof(IGrainActivator).Assembly.Location),
            // Forkleans.Serialization
            MetadataReference.CreateFromFile(typeof(Serializer).Assembly.Location),
            // Forkleans.Serialization.Abstractions
            MetadataReference.CreateFromFile(typeof(GenerateFieldIds).Assembly.Location),
            // Microsoft.Extensions.DependencyInjection.Abstractions
            MetadataReference.CreateFromFile(typeof(ActivatorUtilitiesConstructorAttribute).Assembly.Location)
        );

        var syntaxTree = CSharpSyntaxTree.ParseText(sourceCode);

        return CSharpCompilation.Create(assemblyName, [syntaxTree], references, new CSharpCompilationOptions(OutputKind.DynamicallyLinkedLibrary));
    }
}<|MERGE_RESOLUTION|>--- conflicted
+++ resolved
@@ -3,16 +3,16 @@
 using Microsoft.CodeAnalysis.CSharp.Syntax;
 using Microsoft.CodeAnalysis.Testing;
 using Microsoft.Extensions.DependencyInjection;
-using Forkleans.CodeGenerator.Diagnostics;
-using Forkleans.Serialization;
-
-namespace Forkleans.CodeGenerator.Tests;
+using Orleans.CodeGenerator.Diagnostics;
+using Orleans.Serialization;
+
+namespace Orleans.CodeGenerator.Tests;
 
 public class OrleansSourceGeneratorTests
 {
     [Fact]
     public Task TestBasicClass() => AssertSuccessfulSourceGeneration(
-@"using Forkleans;
+@"using Orleans;
 
 namespace TestProject;
 
@@ -24,10 +24,6 @@
 }");
 
     [Fact]
-<<<<<<< HEAD
-    public Task TestBasicClassWithFields() => AssertSuccessfulSourceGeneration(
-@"using Forkleans;
-=======
     public Task TestBasicClassWithoutNamespace() => AssertSuccessfulSourceGeneration(
 @"using Orleans;
 
@@ -61,7 +57,6 @@
     [Fact]
     public Task TestBasicClassWithAnnotatedFields() => AssertSuccessfulSourceGeneration(
 @"using Orleans;
->>>>>>> 080f740c
 
 namespace TestProject;
 
@@ -119,7 +114,7 @@
 
     [Fact]
     public Task TestBasicStruct() => AssertSuccessfulSourceGeneration(
-@"using Forkleans;
+@"using Orleans;
 
 namespace TestProject;
 
@@ -132,7 +127,7 @@
 
     [Fact]
     public Task TestRecords() => AssertSuccessfulSourceGeneration(
-@"using Forkleans;
+@"using Orleans;
 
 namespace TestProject;
 
@@ -147,7 +142,7 @@
 
     [Fact]
     public Task TestGenericClass() => AssertSuccessfulSourceGeneration(
-@"using Forkleans;
+@"using Orleans;
 
 namespace TestProject;
 
@@ -175,7 +170,7 @@
     [Fact]
     public Task TestClassReferenceProperties() => AssertSuccessfulSourceGeneration(
 @"#nullable enable
-using Forkleans;
+using Orleans;
 
 namespace TestProject;
 
@@ -197,7 +192,7 @@
 
     [Fact]
     public Task TestClassPrimitiveTypes() => AssertSuccessfulSourceGeneration(
-@"using Forkleans;
+@"using Orleans;
 using System;
 
 namespace TestProject;
@@ -262,7 +257,7 @@
 
     [Fact]
     public Task TestClassPrimitiveTypesUsingFullName() => AssertSuccessfulSourceGeneration(
-@"using Forkleans;
+@"using Orleans;
 
 namespace TestProject;
 
@@ -326,7 +321,7 @@
 
     [Fact]
     public Task TestClassNestedTypes() => AssertSuccessfulSourceGeneration(
-@"using Forkleans;
+@"using Orleans;
 using System.Collections.Generic;
 
 namespace TestProject;
@@ -373,7 +368,7 @@
 
     [Fact]
     public Task TestAlias() => AssertSuccessfulSourceGeneration(
-@"using Forkleans;
+@"using Orleans;
 
 namespace TestProject;
 
@@ -394,7 +389,7 @@
 
     [Fact]
     public Task TestCompoundTypeAlias() => AssertSuccessfulSourceGeneration(
-@"using Forkleans;
+@"using Orleans;
 
 namespace TestProject;
 
@@ -423,7 +418,7 @@
 
     [Fact]
     public Task TestClassWithParameterizedConstructor() => AssertSuccessfulSourceGeneration(
-@"using Forkleans;
+@"using Orleans;
 
 namespace TestProject;
 
@@ -615,7 +610,7 @@
 
     [Fact]
     public Task TestBasicGrain() => AssertSuccessfulSourceGeneration(
-@"using Forkleans;
+@"using Orleans;
 using System.Threading.Tasks;
 
 namespace TestProject;
@@ -636,7 +631,7 @@
 
     [Fact]
     public Task TestGrainWithDifferentKeyTypes() => AssertSuccessfulSourceGeneration(
-@"using Forkleans;
+@"using Orleans;
 using System;
 using System.Threading.Tasks;
 
@@ -696,12 +691,8 @@
 
     [Fact]
     public Task TestGrainComplexGrain() => AssertSuccessfulSourceGeneration(
-<<<<<<< HEAD
-@"using Forkleans;
-=======
 @"using Orleans;
 using System.Threading;
->>>>>>> 080f740c
 using System.Threading.Tasks;
 
 namespace TestProject;
@@ -888,7 +879,7 @@
     public async Task EmitsWarningForGenerateSerializerInReferenceAssembly()
     {
         var code = """
-            using Forkleans;
+            using Orleans;
 
             namespace TestProject;
 
@@ -953,17 +944,17 @@
     {
         var references = await ReferenceAssemblies.Net.Net80.ResolveAsync(LanguageNames.CSharp, default);
 
-        // Add the Orleans Forkleans.Core.Abstractions assembly
+        // Add the Orleans Orleans.Core.Abstractions assembly
         references = references.AddRange(
-            // Forkleans.Core.Abstractions
+            // Orleans.Core.Abstractions
             MetadataReference.CreateFromFile(typeof(GrainId).Assembly.Location),
-            // Forkleans.Core
+            // Orleans.Core
             MetadataReference.CreateFromFile(typeof(IClusterClientLifecycle).Assembly.Location),
-            // Forkleans.Runtime
+            // Orleans.Runtime
             MetadataReference.CreateFromFile(typeof(IGrainActivator).Assembly.Location),
-            // Forkleans.Serialization
+            // Orleans.Serialization
             MetadataReference.CreateFromFile(typeof(Serializer).Assembly.Location),
-            // Forkleans.Serialization.Abstractions
+            // Orleans.Serialization.Abstractions
             MetadataReference.CreateFromFile(typeof(GenerateFieldIds).Assembly.Location),
             // Microsoft.Extensions.DependencyInjection.Abstractions
             MetadataReference.CreateFromFile(typeof(ActivatorUtilitiesConstructorAttribute).Assembly.Location)
