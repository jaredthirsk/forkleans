#pragma warning disable CS1591, RS0016, RS0041
[assembly: global::Forkleans.ApplicationPartAttribute("TestProject")]
[assembly: global::Forkleans.ApplicationPartAttribute("Forkleans.Core.Abstractions")]
[assembly: global::Forkleans.ApplicationPartAttribute("Forkleans.Serialization")]
[assembly: global::Forkleans.ApplicationPartAttribute("Forkleans.Core")]
[assembly: global::Forkleans.ApplicationPartAttribute("Forkleans.Runtime")]
[assembly: global::Forkleans.Serialization.Configuration.TypeManifestProviderAttribute(typeof(OrleansCodeGen.TestProject.Metadata_TestProject))]
namespace ForkleansCodeGen.TestProject
{
    using global::Forkleans.Serialization.Codecs;
    using global::Forkleans.Serialization.GeneratedCodeHelpers;

    [global::System.CodeDom.Compiler.GeneratedCodeAttribute("OrleansCodeGen", "9.0.0.0"), global::System.ComponentModel.EditorBrowsableAttribute(global::System.ComponentModel.EditorBrowsableState.Never), global::System.Diagnostics.CodeAnalysis.ExcludeFromCodeCoverageAttribute]
<<<<<<< HEAD
    [global::Forkleans.CompoundTypeAliasAttribute("inv", typeof(global::Forkleans.Runtime.GrainReference), typeof(global::TestProject.IComplexGrain), "6BAEB032")]
    public sealed class Invokable_IComplexGrain_GrainReference_6BAEB032 : global::Forkleans.Runtime.TaskRequest<global::TestProject.ComplexData>
=======
    [global::Orleans.CompoundTypeAliasAttribute("inv", typeof(global::Orleans.Runtime.GrainReference), typeof(global::TestProject.IComplexGrain), "67FE5808")]
    public sealed class Invokable_IComplexGrain_GrainReference_67FE5808 : global::Orleans.Runtime.TaskRequest<global::TestProject.ComplexData>
>>>>>>> 080f740c
    {
        public int arg0;
        public string arg1;
        public global::TestProject.ComplexData arg2;
        public global::System.Threading.CancellationToken arg3;
        global::TestProject.IComplexGrain _target;
        private static readonly global::System.Reflection.MethodInfo MethodBackingField = OrleansGeneratedCodeHelper.GetMethodInfoOrDefault(typeof(global::TestProject.IComplexGrain), "ProcessData", null, new[] { typeof(int), typeof(string), typeof(global::TestProject.ComplexData), typeof(global::System.Threading.CancellationToken) });
        global::System.Threading.CancellationTokenSource _cts;
        public override int GetArgumentCount() => 4;
        public override string GetMethodName() => "ProcessData";
        public override string GetInterfaceName() => "TestProject.IComplexGrain";
        public override string GetActivityName() => "IComplexGrain/ProcessData";
        public override global::System.Type GetInterfaceType() => typeof(global::TestProject.IComplexGrain);
        public override global::System.Reflection.MethodInfo GetMethod() => MethodBackingField;
<<<<<<< HEAD
        public override void SetTarget(global::Forkleans.Serialization.Invocation.ITargetHolder holder) => _target = holder.GetTarget<global::TestProject.IComplexGrain>();
=======
        public override void SetTarget(global::Orleans.Serialization.Invocation.ITargetHolder holder)
        {
            _target = holder.GetTarget<global::TestProject.IComplexGrain>();
            _cts = new();
            arg3 = _cts.Token;
        }

>>>>>>> 080f740c
        public override object GetTarget() => _target;
        public override void Dispose()
        {
            arg0 = default;
            arg1 = default;
            arg2 = default;
            arg3 = default;
            _target = default;
            _cts?.Dispose();
            _cts = default;
        }

        public override object GetArgument(int index)
        {
            switch (index)
            {
                case 0:
                    return arg0;
                case 1:
                    return arg1;
                case 2:
                    return arg2;
                case 3:
                    return arg3;
                default:
                    return OrleansGeneratedCodeHelper.InvokableThrowArgumentOutOfRange(index, 3);
            }
        }

        public override void SetArgument(int index, object value)
        {
            switch (index)
            {
                case 0:
                    arg0 = (int)value;
                    return;
                case 1:
                    arg1 = (string)value;
                    return;
                case 2:
                    arg2 = (global::TestProject.ComplexData)value;
                    return;
                case 3:
                    arg3 = (global::System.Threading.CancellationToken)value;
                    return;
                default:
                    OrleansGeneratedCodeHelper.InvokableThrowArgumentOutOfRange(index, 3);
                    return;
            }
        }

        protected override global::System.Threading.Tasks.Task<global::TestProject.ComplexData> InvokeInner() => _target.ProcessData(arg0, arg1, arg2, arg3);
        public override global::System.Threading.CancellationToken GetCancellationToken() => arg3;
        public override bool TryCancel()
        {
            _cts?.Cancel(false);
            return true;
        }
    }

    [global::System.CodeDom.Compiler.GeneratedCodeAttribute("OrleansCodeGen", "9.0.0.0"), global::System.ComponentModel.EditorBrowsableAttribute(global::System.ComponentModel.EditorBrowsableState.Never), global::System.Diagnostics.CodeAnalysis.ExcludeFromCodeCoverageAttribute]
    internal sealed class Proxy_IComplexGrain : global::Forkleans.Runtime.GrainReference, global::TestProject.IComplexGrain
    {
        private readonly OrleansCodeGen.TestProject.Copier_ComplexData _copier0;
        public Proxy_IComplexGrain(global::Forkleans.Runtime.GrainReferenceShared arg0, global::Forkleans.Runtime.IdSpan arg1) : base(arg0, arg1)
        {
            _copier0 = OrleansGeneratedCodeHelper.GetService<ForkleansCodeGen.TestProject.Copier_ComplexData>(this, CodecProvider);
        }

        global::System.Threading.Tasks.Task<global::TestProject.ComplexData> global::TestProject.IComplexGrain.ProcessData(int arg0, string arg1, global::TestProject.ComplexData arg2, global::System.Threading.CancellationToken arg3)
        {
            var request = new OrleansCodeGen.TestProject.Invokable_IComplexGrain_GrainReference_67FE5808();
            request.arg0 = arg0;
            request.arg1 = arg1;
            using var copyContext = base.CopyContextPool.GetContext();
            request.arg2 = _copier0.DeepCopy(arg2, copyContext);
            request.arg3 = arg3;
            return base.InvokeAsync<global::TestProject.ComplexData>(request).AsTask();
        }
    }

    [global::System.CodeDom.Compiler.GeneratedCodeAttribute("OrleansCodeGen", "9.0.0.0"), global::System.ComponentModel.EditorBrowsableAttribute(global::System.ComponentModel.EditorBrowsableState.Never), global::System.Diagnostics.CodeAnalysis.ExcludeFromCodeCoverageAttribute]
    public sealed class Codec_ComplexData : global::Forkleans.Serialization.Codecs.IFieldCodec<global::TestProject.ComplexData>, global::Forkleans.Serialization.Serializers.IBaseCodec<global::TestProject.ComplexData>
    {
        private readonly global::System.Type _codecFieldType = typeof(global::TestProject.ComplexData);
        [global::System.Runtime.CompilerServices.MethodImplAttribute(global::System.Runtime.CompilerServices.MethodImplOptions.AggressiveInlining)]
        public void Serialize<TBufferWriter>(ref global::Forkleans.Serialization.Buffers.Writer<TBufferWriter> writer, global::TestProject.ComplexData instance)
            where TBufferWriter : global::System.Buffers.IBufferWriter<byte>
        {
            global::Forkleans.Serialization.Codecs.Int32Codec.WriteField(ref writer, 0U, instance.IntValue);
            global::Forkleans.Serialization.Codecs.StringCodec.WriteField(ref writer, 1U, instance.StringValue);
        }

        [global::System.Runtime.CompilerServices.MethodImplAttribute(global::System.Runtime.CompilerServices.MethodImplOptions.AggressiveInlining)]
        public void Deserialize<TReaderInput>(ref global::Forkleans.Serialization.Buffers.Reader<TReaderInput> reader, global::TestProject.ComplexData instance)
        {
            uint id = 0U;
            global::Forkleans.Serialization.WireProtocol.Field header = default;
            while (true)
            {
                reader.ReadFieldHeader(ref header);
                if (header.IsEndBaseOrEndObject)
                    break;
                id += header.FieldIdDelta;
                if (id == 0U)
                {
                    instance.IntValue = global::Forkleans.Serialization.Codecs.Int32Codec.ReadValue(ref reader, header);
                    reader.ReadFieldHeader(ref header);
                    if (header.IsEndBaseOrEndObject)
                        break;
                    id += header.FieldIdDelta;
                }

                if (id == 1U)
                {
                    instance.StringValue = global::Forkleans.Serialization.Codecs.StringCodec.ReadValue(ref reader, header);
                    reader.ReadFieldHeader(ref header);
                }

                reader.ConsumeEndBaseOrEndObject(ref header);
                break;
            }
        }

        [global::System.Runtime.CompilerServices.MethodImplAttribute(global::System.Runtime.CompilerServices.MethodImplOptions.AggressiveInlining)]
        public void WriteField<TBufferWriter>(ref global::Forkleans.Serialization.Buffers.Writer<TBufferWriter> writer, uint fieldIdDelta, global::System.Type expectedType, global::TestProject.ComplexData @value)
            where TBufferWriter : global::System.Buffers.IBufferWriter<byte>
        {
            if (@value is null || @value.GetType() == typeof(global::TestProject.ComplexData))
            {
                if (ReferenceCodec.TryWriteReferenceField(ref writer, fieldIdDelta, expectedType, @value))
                    return;
                writer.WriteStartObject(fieldIdDelta, expectedType, _codecFieldType);
                Serialize(ref writer, @value);
                writer.WriteEndObject();
            }
            else
                writer.SerializeUnexpectedType(fieldIdDelta, expectedType, @value);
        }

        [global::System.Runtime.CompilerServices.MethodImplAttribute(global::System.Runtime.CompilerServices.MethodImplOptions.AggressiveInlining)]
        public global::TestProject.ComplexData ReadValue<TReaderInput>(ref global::Forkleans.Serialization.Buffers.Reader<TReaderInput> reader, global::Forkleans.Serialization.WireProtocol.Field field)
        {
            if (field.IsReference)
                return ReferenceCodec.ReadReference<global::TestProject.ComplexData, TReaderInput>(ref reader, field);
            field.EnsureWireTypeTagDelimited();
            global::System.Type valueType = field.FieldType;
            if (valueType is null || valueType == _codecFieldType)
            {
                var result = new global::TestProject.ComplexData();
                ReferenceCodec.RecordObject(reader.Session, result);
                Deserialize(ref reader, result);
                return result;
            }

            return reader.DeserializeUnexpectedType<TReaderInput, global::TestProject.ComplexData>(ref field);
        }
    }

    [global::System.CodeDom.Compiler.GeneratedCodeAttribute("OrleansCodeGen", "9.0.0.0"), global::System.ComponentModel.EditorBrowsableAttribute(global::System.ComponentModel.EditorBrowsableState.Never), global::System.Diagnostics.CodeAnalysis.ExcludeFromCodeCoverageAttribute]
    public sealed class Copier_ComplexData : global::Forkleans.Serialization.Cloning.IDeepCopier<global::TestProject.ComplexData>, global::Forkleans.Serialization.Cloning.IBaseCopier<global::TestProject.ComplexData>
    {
        [global::System.Runtime.CompilerServices.MethodImplAttribute(global::System.Runtime.CompilerServices.MethodImplOptions.AggressiveInlining)]
        public global::TestProject.ComplexData DeepCopy(global::TestProject.ComplexData original, global::Forkleans.Serialization.Cloning.CopyContext context)
        {
            if (context.TryGetCopy(original, out global::TestProject.ComplexData existing))
                return existing;
            if (original.GetType() != typeof(global::TestProject.ComplexData))
                return context.DeepCopy(original);
            var result = new global::TestProject.ComplexData();
            context.RecordCopy(original, result);
            DeepCopy(original, result, context);
            return result;
        }

        [global::System.Runtime.CompilerServices.MethodImplAttribute(global::System.Runtime.CompilerServices.MethodImplOptions.AggressiveInlining)]
        public void DeepCopy(global::TestProject.ComplexData input, global::TestProject.ComplexData output, global::Forkleans.Serialization.Cloning.CopyContext context)
        {
            output.IntValue = input.IntValue;
            output.StringValue = input.StringValue;
        }
    }

    [global::System.CodeDom.Compiler.GeneratedCodeAttribute("OrleansCodeGen", "9.0.0.0"), global::System.ComponentModel.EditorBrowsableAttribute(global::System.ComponentModel.EditorBrowsableState.Never), global::System.Diagnostics.CodeAnalysis.ExcludeFromCodeCoverageAttribute]
    internal sealed class Activator_ComplexData : global::Forkleans.Serialization.Activators.IActivator<global::TestProject.ComplexData>
    {
        public global::TestProject.ComplexData Create() => new global::TestProject.ComplexData();
    }

    [global::System.CodeDom.Compiler.GeneratedCodeAttribute("OrleansCodeGen", "9.0.0.0"), global::System.ComponentModel.EditorBrowsableAttribute(global::System.ComponentModel.EditorBrowsableState.Never), global::System.Diagnostics.CodeAnalysis.ExcludeFromCodeCoverageAttribute]
<<<<<<< HEAD
    public sealed class Codec_Invokable_IComplexGrain_GrainReference_6BAEB032 : global::Forkleans.Serialization.Codecs.IFieldCodec<ForkleansCodeGen.TestProject.Invokable_IComplexGrain_GrainReference_6BAEB032>
=======
    public sealed class Codec_Invokable_IComplexGrain_GrainReference_67FE5808 : global::Orleans.Serialization.Codecs.IFieldCodec<OrleansCodeGen.TestProject.Invokable_IComplexGrain_GrainReference_67FE5808>
>>>>>>> 080f740c
    {
        private readonly global::System.Type _codecFieldType = typeof(OrleansCodeGen.TestProject.Invokable_IComplexGrain_GrainReference_67FE5808);
        private readonly global::System.Type _type0 = typeof(global::TestProject.ComplexData);
        private readonly OrleansCodeGen.TestProject.Codec_ComplexData _codec0;
<<<<<<< HEAD
        public Codec_Invokable_IComplexGrain_GrainReference_6BAEB032(global::Forkleans.Serialization.Serializers.ICodecProvider codecProvider)
=======
        public Codec_Invokable_IComplexGrain_GrainReference_67FE5808(global::Orleans.Serialization.Serializers.ICodecProvider codecProvider)
>>>>>>> 080f740c
        {
            _codec0 = OrleansGeneratedCodeHelper.GetService<ForkleansCodeGen.TestProject.Codec_ComplexData>(this, codecProvider);
        }

        [global::System.Runtime.CompilerServices.MethodImplAttribute(global::System.Runtime.CompilerServices.MethodImplOptions.AggressiveInlining)]
<<<<<<< HEAD
        public void Serialize<TBufferWriter>(ref global::Forkleans.Serialization.Buffers.Writer<TBufferWriter> writer, OrleansCodeGen.TestProject.Invokable_IComplexGrain_GrainReference_6BAEB032 instance)
=======
        public void Serialize<TBufferWriter>(ref global::Orleans.Serialization.Buffers.Writer<TBufferWriter> writer, OrleansCodeGen.TestProject.Invokable_IComplexGrain_GrainReference_67FE5808 instance)
>>>>>>> 080f740c
            where TBufferWriter : global::System.Buffers.IBufferWriter<byte>
        {
            global::Forkleans.Serialization.Codecs.Int32Codec.WriteField(ref writer, 0U, instance.arg0);
            global::Forkleans.Serialization.Codecs.StringCodec.WriteField(ref writer, 1U, instance.arg1);
            _codec0.WriteField(ref writer, 1U, _type0, instance.arg2);
        }

        [global::System.Runtime.CompilerServices.MethodImplAttribute(global::System.Runtime.CompilerServices.MethodImplOptions.AggressiveInlining)]
<<<<<<< HEAD
        public void Deserialize<TReaderInput>(ref global::Forkleans.Serialization.Buffers.Reader<TReaderInput> reader, OrleansCodeGen.TestProject.Invokable_IComplexGrain_GrainReference_6BAEB032 instance)
=======
        public void Deserialize<TReaderInput>(ref global::Orleans.Serialization.Buffers.Reader<TReaderInput> reader, OrleansCodeGen.TestProject.Invokable_IComplexGrain_GrainReference_67FE5808 instance)
>>>>>>> 080f740c
        {
            uint id = 0U;
            global::Forkleans.Serialization.WireProtocol.Field header = default;
            while (true)
            {
                reader.ReadFieldHeader(ref header);
                if (header.IsEndBaseOrEndObject)
                    break;
                id += header.FieldIdDelta;
                if (id == 0U)
                {
                    instance.arg0 = global::Forkleans.Serialization.Codecs.Int32Codec.ReadValue(ref reader, header);
                    reader.ReadFieldHeader(ref header);
                    if (header.IsEndBaseOrEndObject)
                        break;
                    id += header.FieldIdDelta;
                }

                if (id == 1U)
                {
                    instance.arg1 = global::Forkleans.Serialization.Codecs.StringCodec.ReadValue(ref reader, header);
                    reader.ReadFieldHeader(ref header);
                    if (header.IsEndBaseOrEndObject)
                        break;
                    id += header.FieldIdDelta;
                }

                if (id == 2U)
                {
                    instance.arg2 = _codec0.ReadValue(ref reader, header);
                    reader.ReadFieldHeader(ref header);
                }

                reader.ConsumeEndBaseOrEndObject(ref header);
                break;
            }
        }

        [global::System.Runtime.CompilerServices.MethodImplAttribute(global::System.Runtime.CompilerServices.MethodImplOptions.AggressiveInlining)]
<<<<<<< HEAD
        public void WriteField<TBufferWriter>(ref global::Forkleans.Serialization.Buffers.Writer<TBufferWriter> writer, uint fieldIdDelta, global::System.Type expectedType, OrleansCodeGen.TestProject.Invokable_IComplexGrain_GrainReference_6BAEB032 @value)
=======
        public void WriteField<TBufferWriter>(ref global::Orleans.Serialization.Buffers.Writer<TBufferWriter> writer, uint fieldIdDelta, global::System.Type expectedType, OrleansCodeGen.TestProject.Invokable_IComplexGrain_GrainReference_67FE5808 @value)
>>>>>>> 080f740c
            where TBufferWriter : global::System.Buffers.IBufferWriter<byte>
        {
            if (@value is null)
            {
                ReferenceCodec.WriteNullReference(ref writer, fieldIdDelta);
                return;
            }

            ReferenceCodec.MarkValueField(writer.Session);
            writer.WriteStartObject(fieldIdDelta, expectedType, _codecFieldType);
            Serialize(ref writer, @value);
            writer.WriteEndObject();
        }

        [global::System.Runtime.CompilerServices.MethodImplAttribute(global::System.Runtime.CompilerServices.MethodImplOptions.AggressiveInlining)]
<<<<<<< HEAD
        public OrleansCodeGen.TestProject.Invokable_IComplexGrain_GrainReference_6BAEB032 ReadValue<TReaderInput>(ref global::Forkleans.Serialization.Buffers.Reader<TReaderInput> reader, global::Forkleans.Serialization.WireProtocol.Field field)
        {
            if (field.IsReference)
                return ReferenceCodec.ReadReference<ForkleansCodeGen.TestProject.Invokable_IComplexGrain_GrainReference_6BAEB032, TReaderInput>(ref reader, field);
=======
        public OrleansCodeGen.TestProject.Invokable_IComplexGrain_GrainReference_67FE5808 ReadValue<TReaderInput>(ref global::Orleans.Serialization.Buffers.Reader<TReaderInput> reader, global::Orleans.Serialization.WireProtocol.Field field)
        {
            if (field.IsReference)
                return ReferenceCodec.ReadReference<OrleansCodeGen.TestProject.Invokable_IComplexGrain_GrainReference_67FE5808, TReaderInput>(ref reader, field);
>>>>>>> 080f740c
            field.EnsureWireTypeTagDelimited();
            var result = new OrleansCodeGen.TestProject.Invokable_IComplexGrain_GrainReference_67FE5808();
            ReferenceCodec.MarkValueField(reader.Session);
            Deserialize(ref reader, result);
            return result;
        }
    }

    [global::System.CodeDom.Compiler.GeneratedCodeAttribute("OrleansCodeGen", "9.0.0.0"), global::System.ComponentModel.EditorBrowsableAttribute(global::System.ComponentModel.EditorBrowsableState.Never), global::System.Diagnostics.CodeAnalysis.ExcludeFromCodeCoverageAttribute]
<<<<<<< HEAD
    public sealed class Copier_Invokable_IComplexGrain_GrainReference_6BAEB032 : global::Forkleans.Serialization.Cloning.IDeepCopier<ForkleansCodeGen.TestProject.Invokable_IComplexGrain_GrainReference_6BAEB032>
    {
        private readonly OrleansCodeGen.TestProject.Copier_ComplexData _copier0;
        [global::System.Runtime.CompilerServices.MethodImplAttribute(global::System.Runtime.CompilerServices.MethodImplOptions.AggressiveInlining)]
        public OrleansCodeGen.TestProject.Invokable_IComplexGrain_GrainReference_6BAEB032 DeepCopy(OrleansCodeGen.TestProject.Invokable_IComplexGrain_GrainReference_6BAEB032 original, global::Forkleans.Serialization.Cloning.CopyContext context)
=======
    public sealed class Copier_Invokable_IComplexGrain_GrainReference_67FE5808 : global::Orleans.Serialization.Cloning.IDeepCopier<OrleansCodeGen.TestProject.Invokable_IComplexGrain_GrainReference_67FE5808>
    {
        private readonly OrleansCodeGen.TestProject.Copier_ComplexData _copier0;
        [global::System.Runtime.CompilerServices.MethodImplAttribute(global::System.Runtime.CompilerServices.MethodImplOptions.AggressiveInlining)]
        public OrleansCodeGen.TestProject.Invokable_IComplexGrain_GrainReference_67FE5808 DeepCopy(OrleansCodeGen.TestProject.Invokable_IComplexGrain_GrainReference_67FE5808 original, global::Orleans.Serialization.Cloning.CopyContext context)
>>>>>>> 080f740c
        {
            if (original is null)
                return null;
            var result = new OrleansCodeGen.TestProject.Invokable_IComplexGrain_GrainReference_67FE5808();
            result.arg0 = original.arg0;
            result.arg1 = original.arg1;
            result.arg2 = _copier0.DeepCopy(original.arg2, context);
            result.arg3 = original.arg3;
            return result;
        }

<<<<<<< HEAD
        public Copier_Invokable_IComplexGrain_GrainReference_6BAEB032(global::Forkleans.Serialization.Serializers.ICodecProvider codecProvider)
=======
        public Copier_Invokable_IComplexGrain_GrainReference_67FE5808(global::Orleans.Serialization.Serializers.ICodecProvider codecProvider)
>>>>>>> 080f740c
        {
            _copier0 = OrleansGeneratedCodeHelper.GetService<ForkleansCodeGen.TestProject.Copier_ComplexData>(this, codecProvider);
        }
    }

    [global::System.CodeDom.Compiler.GeneratedCodeAttribute("OrleansCodeGen", "9.0.0.0"), global::System.ComponentModel.EditorBrowsableAttribute(global::System.ComponentModel.EditorBrowsableState.Never), global::System.Diagnostics.CodeAnalysis.ExcludeFromCodeCoverageAttribute]
    public sealed class Codec_ComplexGrain : global::Forkleans.Serialization.Codecs.IFieldCodec<global::TestProject.ComplexGrain>, global::Forkleans.Serialization.Serializers.IBaseCodec<global::TestProject.ComplexGrain>
    {
        private readonly global::System.Type _codecFieldType = typeof(global::TestProject.ComplexGrain);
        private readonly global::Forkleans.Serialization.Serializers.IBaseCodec<global::Forkleans.Grain> _baseTypeSerializer;
        public Codec_ComplexGrain(global::Forkleans.Serialization.Serializers.IBaseCodec<global::Forkleans.Grain> _baseTypeSerializer)
        {
            this._baseTypeSerializer = OrleansGeneratedCodeHelper.UnwrapService(this, _baseTypeSerializer);
        }

        [global::System.Runtime.CompilerServices.MethodImplAttribute(global::System.Runtime.CompilerServices.MethodImplOptions.AggressiveInlining)]
        public void Serialize<TBufferWriter>(ref global::Forkleans.Serialization.Buffers.Writer<TBufferWriter> writer, global::TestProject.ComplexGrain instance)
            where TBufferWriter : global::System.Buffers.IBufferWriter<byte>
        {
            _baseTypeSerializer.Serialize(ref writer, instance);
            writer.WriteEndBase();
        }

        [global::System.Runtime.CompilerServices.MethodImplAttribute(global::System.Runtime.CompilerServices.MethodImplOptions.AggressiveInlining)]
        public void Deserialize<TReaderInput>(ref global::Forkleans.Serialization.Buffers.Reader<TReaderInput> reader, global::TestProject.ComplexGrain instance)
        {
            _baseTypeSerializer.Deserialize(ref reader, instance);
            reader.ConsumeEndBaseOrEndObject();
        }

        [global::System.Runtime.CompilerServices.MethodImplAttribute(global::System.Runtime.CompilerServices.MethodImplOptions.AggressiveInlining)]
        public void WriteField<TBufferWriter>(ref global::Forkleans.Serialization.Buffers.Writer<TBufferWriter> writer, uint fieldIdDelta, global::System.Type expectedType, global::TestProject.ComplexGrain @value)
            where TBufferWriter : global::System.Buffers.IBufferWriter<byte>
        {
            if (@value is null || @value.GetType() == typeof(global::TestProject.ComplexGrain))
            {
                if (ReferenceCodec.TryWriteReferenceField(ref writer, fieldIdDelta, expectedType, @value))
                    return;
                writer.WriteStartObject(fieldIdDelta, expectedType, _codecFieldType);
                Serialize(ref writer, @value);
                writer.WriteEndObject();
            }
            else
                writer.SerializeUnexpectedType(fieldIdDelta, expectedType, @value);
        }

        [global::System.Runtime.CompilerServices.MethodImplAttribute(global::System.Runtime.CompilerServices.MethodImplOptions.AggressiveInlining)]
        public global::TestProject.ComplexGrain ReadValue<TReaderInput>(ref global::Forkleans.Serialization.Buffers.Reader<TReaderInput> reader, global::Forkleans.Serialization.WireProtocol.Field field)
        {
            if (field.IsReference)
                return ReferenceCodec.ReadReference<global::TestProject.ComplexGrain, TReaderInput>(ref reader, field);
            field.EnsureWireTypeTagDelimited();
            global::System.Type valueType = field.FieldType;
            if (valueType is null || valueType == _codecFieldType)
            {
                var result = new global::TestProject.ComplexGrain();
                ReferenceCodec.RecordObject(reader.Session, result);
                Deserialize(ref reader, result);
                return result;
            }

            return reader.DeserializeUnexpectedType<TReaderInput, global::TestProject.ComplexGrain>(ref field);
        }
    }

    [global::System.CodeDom.Compiler.GeneratedCodeAttribute("OrleansCodeGen", "9.0.0.0"), global::System.ComponentModel.EditorBrowsableAttribute(global::System.ComponentModel.EditorBrowsableState.Never), global::System.Diagnostics.CodeAnalysis.ExcludeFromCodeCoverageAttribute]
    public sealed class Copier_ComplexGrain : global::Forkleans.Serialization.Cloning.IDeepCopier<global::TestProject.ComplexGrain>, global::Forkleans.Serialization.Cloning.IBaseCopier<global::TestProject.ComplexGrain>
    {
        private readonly global::Forkleans.Serialization.Cloning.IBaseCopier<global::Forkleans.Grain> _baseTypeCopier;
        [global::System.Runtime.CompilerServices.MethodImplAttribute(global::System.Runtime.CompilerServices.MethodImplOptions.AggressiveInlining)]
        public global::TestProject.ComplexGrain DeepCopy(global::TestProject.ComplexGrain original, global::Forkleans.Serialization.Cloning.CopyContext context)
        {
            if (context.TryGetCopy(original, out global::TestProject.ComplexGrain existing))
                return existing;
            if (original.GetType() != typeof(global::TestProject.ComplexGrain))
                return context.DeepCopy(original);
            var result = new global::TestProject.ComplexGrain();
            context.RecordCopy(original, result);
            DeepCopy(original, result, context);
            return result;
        }

        public Copier_ComplexGrain(global::Forkleans.Serialization.Cloning.IBaseCopier<global::Forkleans.Grain> _baseTypeCopier)
        {
            this._baseTypeCopier = OrleansGeneratedCodeHelper.UnwrapService(this, _baseTypeCopier);
        }

        [global::System.Runtime.CompilerServices.MethodImplAttribute(global::System.Runtime.CompilerServices.MethodImplOptions.AggressiveInlining)]
        public void DeepCopy(global::TestProject.ComplexGrain input, global::TestProject.ComplexGrain output, global::Forkleans.Serialization.Cloning.CopyContext context)
        {
            _baseTypeCopier.DeepCopy(input, output, context);
        }
    }

    [global::System.CodeDom.Compiler.GeneratedCodeAttribute("OrleansCodeGen", "9.0.0.0"), global::System.ComponentModel.EditorBrowsableAttribute(global::System.ComponentModel.EditorBrowsableState.Never), global::System.Diagnostics.CodeAnalysis.ExcludeFromCodeCoverageAttribute]
    internal sealed class Activator_ComplexGrain : global::Forkleans.Serialization.Activators.IActivator<global::TestProject.ComplexGrain>
    {
        public global::TestProject.ComplexGrain Create() => new global::TestProject.ComplexGrain();
    }

    [global::System.CodeDom.Compiler.GeneratedCodeAttribute("OrleansCodeGen", "9.0.0.0"), global::System.ComponentModel.EditorBrowsableAttribute(global::System.ComponentModel.EditorBrowsableState.Never), global::System.Diagnostics.CodeAnalysis.ExcludeFromCodeCoverageAttribute]
    internal sealed class Metadata_TestProject : global::Forkleans.Serialization.Configuration.TypeManifestProviderBase
    {
        protected override void ConfigureInner(global::Forkleans.Serialization.Configuration.TypeManifestOptions config)
        {
            config.Serializers.Add(typeof(OrleansCodeGen.TestProject.Codec_ComplexData));
            config.Serializers.Add(typeof(OrleansCodeGen.TestProject.Codec_Invokable_IComplexGrain_GrainReference_67FE5808));
            config.Serializers.Add(typeof(OrleansCodeGen.TestProject.Codec_ComplexGrain));
            config.Copiers.Add(typeof(OrleansCodeGen.TestProject.Copier_ComplexData));
            config.Copiers.Add(typeof(OrleansCodeGen.TestProject.Copier_Invokable_IComplexGrain_GrainReference_67FE5808));
            config.Copiers.Add(typeof(OrleansCodeGen.TestProject.Copier_ComplexGrain));
            config.InterfaceProxies.Add(typeof(OrleansCodeGen.TestProject.Proxy_IComplexGrain));
            config.Interfaces.Add(typeof(global::TestProject.IComplexGrain));
            config.InterfaceImplementations.Add(typeof(global::TestProject.ComplexGrain));
            config.Activators.Add(typeof(OrleansCodeGen.TestProject.Activator_ComplexData));
            config.Activators.Add(typeof(OrleansCodeGen.TestProject.Activator_ComplexGrain));
            var n1 = config.CompoundTypeAliases.Add("inv");
            var n2 = n1.Add(typeof(global::Forkleans.Runtime.GrainReference));
            var n3 = n2.Add(typeof(global::TestProject.IComplexGrain));
            n3.Add("67FE5808", typeof(OrleansCodeGen.TestProject.Invokable_IComplexGrain_GrainReference_67FE5808));
        }
    }
}
#pragma warning restore CS1591, RS0016, RS0041<|MERGE_RESOLUTION|>--- conflicted
+++ resolved
@@ -1,23 +1,18 @@
-#pragma warning disable CS1591, RS0016, RS0041
-[assembly: global::Forkleans.ApplicationPartAttribute("TestProject")]
-[assembly: global::Forkleans.ApplicationPartAttribute("Forkleans.Core.Abstractions")]
-[assembly: global::Forkleans.ApplicationPartAttribute("Forkleans.Serialization")]
-[assembly: global::Forkleans.ApplicationPartAttribute("Forkleans.Core")]
-[assembly: global::Forkleans.ApplicationPartAttribute("Forkleans.Runtime")]
-[assembly: global::Forkleans.Serialization.Configuration.TypeManifestProviderAttribute(typeof(OrleansCodeGen.TestProject.Metadata_TestProject))]
-namespace ForkleansCodeGen.TestProject
+﻿#pragma warning disable CS1591, RS0016, RS0041
+[assembly: global::Orleans.ApplicationPartAttribute("TestProject")]
+[assembly: global::Orleans.ApplicationPartAttribute("Orleans.Core.Abstractions")]
+[assembly: global::Orleans.ApplicationPartAttribute("Orleans.Serialization")]
+[assembly: global::Orleans.ApplicationPartAttribute("Orleans.Core")]
+[assembly: global::Orleans.ApplicationPartAttribute("Orleans.Runtime")]
+[assembly: global::Orleans.Serialization.Configuration.TypeManifestProviderAttribute(typeof(OrleansCodeGen.TestProject.Metadata_TestProject))]
+namespace OrleansCodeGen.TestProject
 {
-    using global::Forkleans.Serialization.Codecs;
-    using global::Forkleans.Serialization.GeneratedCodeHelpers;
-
-    [global::System.CodeDom.Compiler.GeneratedCodeAttribute("OrleansCodeGen", "9.0.0.0"), global::System.ComponentModel.EditorBrowsableAttribute(global::System.ComponentModel.EditorBrowsableState.Never), global::System.Diagnostics.CodeAnalysis.ExcludeFromCodeCoverageAttribute]
-<<<<<<< HEAD
-    [global::Forkleans.CompoundTypeAliasAttribute("inv", typeof(global::Forkleans.Runtime.GrainReference), typeof(global::TestProject.IComplexGrain), "6BAEB032")]
-    public sealed class Invokable_IComplexGrain_GrainReference_6BAEB032 : global::Forkleans.Runtime.TaskRequest<global::TestProject.ComplexData>
-=======
+    using global::Orleans.Serialization.Codecs;
+    using global::Orleans.Serialization.GeneratedCodeHelpers;
+
+    [global::System.CodeDom.Compiler.GeneratedCodeAttribute("OrleansCodeGen", "9.0.0.0"), global::System.ComponentModel.EditorBrowsableAttribute(global::System.ComponentModel.EditorBrowsableState.Never), global::System.Diagnostics.CodeAnalysis.ExcludeFromCodeCoverageAttribute]
     [global::Orleans.CompoundTypeAliasAttribute("inv", typeof(global::Orleans.Runtime.GrainReference), typeof(global::TestProject.IComplexGrain), "67FE5808")]
     public sealed class Invokable_IComplexGrain_GrainReference_67FE5808 : global::Orleans.Runtime.TaskRequest<global::TestProject.ComplexData>
->>>>>>> 080f740c
     {
         public int arg0;
         public string arg1;
@@ -32,9 +27,6 @@
         public override string GetActivityName() => "IComplexGrain/ProcessData";
         public override global::System.Type GetInterfaceType() => typeof(global::TestProject.IComplexGrain);
         public override global::System.Reflection.MethodInfo GetMethod() => MethodBackingField;
-<<<<<<< HEAD
-        public override void SetTarget(global::Forkleans.Serialization.Invocation.ITargetHolder holder) => _target = holder.GetTarget<global::TestProject.IComplexGrain>();
-=======
         public override void SetTarget(global::Orleans.Serialization.Invocation.ITargetHolder holder)
         {
             _target = holder.GetTarget<global::TestProject.IComplexGrain>();
@@ -42,7 +34,6 @@
             arg3 = _cts.Token;
         }
 
->>>>>>> 080f740c
         public override object GetTarget() => _target;
         public override void Dispose()
         {
@@ -104,12 +95,12 @@
     }
 
     [global::System.CodeDom.Compiler.GeneratedCodeAttribute("OrleansCodeGen", "9.0.0.0"), global::System.ComponentModel.EditorBrowsableAttribute(global::System.ComponentModel.EditorBrowsableState.Never), global::System.Diagnostics.CodeAnalysis.ExcludeFromCodeCoverageAttribute]
-    internal sealed class Proxy_IComplexGrain : global::Forkleans.Runtime.GrainReference, global::TestProject.IComplexGrain
+    internal sealed class Proxy_IComplexGrain : global::Orleans.Runtime.GrainReference, global::TestProject.IComplexGrain
     {
         private readonly OrleansCodeGen.TestProject.Copier_ComplexData _copier0;
-        public Proxy_IComplexGrain(global::Forkleans.Runtime.GrainReferenceShared arg0, global::Forkleans.Runtime.IdSpan arg1) : base(arg0, arg1)
-        {
-            _copier0 = OrleansGeneratedCodeHelper.GetService<ForkleansCodeGen.TestProject.Copier_ComplexData>(this, CodecProvider);
+        public Proxy_IComplexGrain(global::Orleans.Runtime.GrainReferenceShared arg0, global::Orleans.Runtime.IdSpan arg1) : base(arg0, arg1)
+        {
+            _copier0 = OrleansGeneratedCodeHelper.GetService<OrleansCodeGen.TestProject.Copier_ComplexData>(this, CodecProvider);
         }
 
         global::System.Threading.Tasks.Task<global::TestProject.ComplexData> global::TestProject.IComplexGrain.ProcessData(int arg0, string arg1, global::TestProject.ComplexData arg2, global::System.Threading.CancellationToken arg3)
@@ -125,22 +116,22 @@
     }
 
     [global::System.CodeDom.Compiler.GeneratedCodeAttribute("OrleansCodeGen", "9.0.0.0"), global::System.ComponentModel.EditorBrowsableAttribute(global::System.ComponentModel.EditorBrowsableState.Never), global::System.Diagnostics.CodeAnalysis.ExcludeFromCodeCoverageAttribute]
-    public sealed class Codec_ComplexData : global::Forkleans.Serialization.Codecs.IFieldCodec<global::TestProject.ComplexData>, global::Forkleans.Serialization.Serializers.IBaseCodec<global::TestProject.ComplexData>
+    public sealed class Codec_ComplexData : global::Orleans.Serialization.Codecs.IFieldCodec<global::TestProject.ComplexData>, global::Orleans.Serialization.Serializers.IBaseCodec<global::TestProject.ComplexData>
     {
         private readonly global::System.Type _codecFieldType = typeof(global::TestProject.ComplexData);
         [global::System.Runtime.CompilerServices.MethodImplAttribute(global::System.Runtime.CompilerServices.MethodImplOptions.AggressiveInlining)]
-        public void Serialize<TBufferWriter>(ref global::Forkleans.Serialization.Buffers.Writer<TBufferWriter> writer, global::TestProject.ComplexData instance)
-            where TBufferWriter : global::System.Buffers.IBufferWriter<byte>
-        {
-            global::Forkleans.Serialization.Codecs.Int32Codec.WriteField(ref writer, 0U, instance.IntValue);
-            global::Forkleans.Serialization.Codecs.StringCodec.WriteField(ref writer, 1U, instance.StringValue);
-        }
-
-        [global::System.Runtime.CompilerServices.MethodImplAttribute(global::System.Runtime.CompilerServices.MethodImplOptions.AggressiveInlining)]
-        public void Deserialize<TReaderInput>(ref global::Forkleans.Serialization.Buffers.Reader<TReaderInput> reader, global::TestProject.ComplexData instance)
+        public void Serialize<TBufferWriter>(ref global::Orleans.Serialization.Buffers.Writer<TBufferWriter> writer, global::TestProject.ComplexData instance)
+            where TBufferWriter : global::System.Buffers.IBufferWriter<byte>
+        {
+            global::Orleans.Serialization.Codecs.Int32Codec.WriteField(ref writer, 0U, instance.IntValue);
+            global::Orleans.Serialization.Codecs.StringCodec.WriteField(ref writer, 1U, instance.StringValue);
+        }
+
+        [global::System.Runtime.CompilerServices.MethodImplAttribute(global::System.Runtime.CompilerServices.MethodImplOptions.AggressiveInlining)]
+        public void Deserialize<TReaderInput>(ref global::Orleans.Serialization.Buffers.Reader<TReaderInput> reader, global::TestProject.ComplexData instance)
         {
             uint id = 0U;
-            global::Forkleans.Serialization.WireProtocol.Field header = default;
+            global::Orleans.Serialization.WireProtocol.Field header = default;
             while (true)
             {
                 reader.ReadFieldHeader(ref header);
@@ -149,7 +140,7 @@
                 id += header.FieldIdDelta;
                 if (id == 0U)
                 {
-                    instance.IntValue = global::Forkleans.Serialization.Codecs.Int32Codec.ReadValue(ref reader, header);
+                    instance.IntValue = global::Orleans.Serialization.Codecs.Int32Codec.ReadValue(ref reader, header);
                     reader.ReadFieldHeader(ref header);
                     if (header.IsEndBaseOrEndObject)
                         break;
@@ -158,7 +149,7 @@
 
                 if (id == 1U)
                 {
-                    instance.StringValue = global::Forkleans.Serialization.Codecs.StringCodec.ReadValue(ref reader, header);
+                    instance.StringValue = global::Orleans.Serialization.Codecs.StringCodec.ReadValue(ref reader, header);
                     reader.ReadFieldHeader(ref header);
                 }
 
@@ -168,7 +159,7 @@
         }
 
         [global::System.Runtime.CompilerServices.MethodImplAttribute(global::System.Runtime.CompilerServices.MethodImplOptions.AggressiveInlining)]
-        public void WriteField<TBufferWriter>(ref global::Forkleans.Serialization.Buffers.Writer<TBufferWriter> writer, uint fieldIdDelta, global::System.Type expectedType, global::TestProject.ComplexData @value)
+        public void WriteField<TBufferWriter>(ref global::Orleans.Serialization.Buffers.Writer<TBufferWriter> writer, uint fieldIdDelta, global::System.Type expectedType, global::TestProject.ComplexData @value)
             where TBufferWriter : global::System.Buffers.IBufferWriter<byte>
         {
             if (@value is null || @value.GetType() == typeof(global::TestProject.ComplexData))
@@ -184,7 +175,7 @@
         }
 
         [global::System.Runtime.CompilerServices.MethodImplAttribute(global::System.Runtime.CompilerServices.MethodImplOptions.AggressiveInlining)]
-        public global::TestProject.ComplexData ReadValue<TReaderInput>(ref global::Forkleans.Serialization.Buffers.Reader<TReaderInput> reader, global::Forkleans.Serialization.WireProtocol.Field field)
+        public global::TestProject.ComplexData ReadValue<TReaderInput>(ref global::Orleans.Serialization.Buffers.Reader<TReaderInput> reader, global::Orleans.Serialization.WireProtocol.Field field)
         {
             if (field.IsReference)
                 return ReferenceCodec.ReadReference<global::TestProject.ComplexData, TReaderInput>(ref reader, field);
@@ -203,10 +194,10 @@
     }
 
     [global::System.CodeDom.Compiler.GeneratedCodeAttribute("OrleansCodeGen", "9.0.0.0"), global::System.ComponentModel.EditorBrowsableAttribute(global::System.ComponentModel.EditorBrowsableState.Never), global::System.Diagnostics.CodeAnalysis.ExcludeFromCodeCoverageAttribute]
-    public sealed class Copier_ComplexData : global::Forkleans.Serialization.Cloning.IDeepCopier<global::TestProject.ComplexData>, global::Forkleans.Serialization.Cloning.IBaseCopier<global::TestProject.ComplexData>
-    {
-        [global::System.Runtime.CompilerServices.MethodImplAttribute(global::System.Runtime.CompilerServices.MethodImplOptions.AggressiveInlining)]
-        public global::TestProject.ComplexData DeepCopy(global::TestProject.ComplexData original, global::Forkleans.Serialization.Cloning.CopyContext context)
+    public sealed class Copier_ComplexData : global::Orleans.Serialization.Cloning.IDeepCopier<global::TestProject.ComplexData>, global::Orleans.Serialization.Cloning.IBaseCopier<global::TestProject.ComplexData>
+    {
+        [global::System.Runtime.CompilerServices.MethodImplAttribute(global::System.Runtime.CompilerServices.MethodImplOptions.AggressiveInlining)]
+        public global::TestProject.ComplexData DeepCopy(global::TestProject.ComplexData original, global::Orleans.Serialization.Cloning.CopyContext context)
         {
             if (context.TryGetCopy(original, out global::TestProject.ComplexData existing))
                 return existing;
@@ -219,7 +210,7 @@
         }
 
         [global::System.Runtime.CompilerServices.MethodImplAttribute(global::System.Runtime.CompilerServices.MethodImplOptions.AggressiveInlining)]
-        public void DeepCopy(global::TestProject.ComplexData input, global::TestProject.ComplexData output, global::Forkleans.Serialization.Cloning.CopyContext context)
+        public void DeepCopy(global::TestProject.ComplexData input, global::TestProject.ComplexData output, global::Orleans.Serialization.Cloning.CopyContext context)
         {
             output.IntValue = input.IntValue;
             output.StringValue = input.StringValue;
@@ -227,52 +218,36 @@
     }
 
     [global::System.CodeDom.Compiler.GeneratedCodeAttribute("OrleansCodeGen", "9.0.0.0"), global::System.ComponentModel.EditorBrowsableAttribute(global::System.ComponentModel.EditorBrowsableState.Never), global::System.Diagnostics.CodeAnalysis.ExcludeFromCodeCoverageAttribute]
-    internal sealed class Activator_ComplexData : global::Forkleans.Serialization.Activators.IActivator<global::TestProject.ComplexData>
+    internal sealed class Activator_ComplexData : global::Orleans.Serialization.Activators.IActivator<global::TestProject.ComplexData>
     {
         public global::TestProject.ComplexData Create() => new global::TestProject.ComplexData();
     }
 
     [global::System.CodeDom.Compiler.GeneratedCodeAttribute("OrleansCodeGen", "9.0.0.0"), global::System.ComponentModel.EditorBrowsableAttribute(global::System.ComponentModel.EditorBrowsableState.Never), global::System.Diagnostics.CodeAnalysis.ExcludeFromCodeCoverageAttribute]
-<<<<<<< HEAD
-    public sealed class Codec_Invokable_IComplexGrain_GrainReference_6BAEB032 : global::Forkleans.Serialization.Codecs.IFieldCodec<ForkleansCodeGen.TestProject.Invokable_IComplexGrain_GrainReference_6BAEB032>
-=======
     public sealed class Codec_Invokable_IComplexGrain_GrainReference_67FE5808 : global::Orleans.Serialization.Codecs.IFieldCodec<OrleansCodeGen.TestProject.Invokable_IComplexGrain_GrainReference_67FE5808>
->>>>>>> 080f740c
     {
         private readonly global::System.Type _codecFieldType = typeof(OrleansCodeGen.TestProject.Invokable_IComplexGrain_GrainReference_67FE5808);
         private readonly global::System.Type _type0 = typeof(global::TestProject.ComplexData);
         private readonly OrleansCodeGen.TestProject.Codec_ComplexData _codec0;
-<<<<<<< HEAD
-        public Codec_Invokable_IComplexGrain_GrainReference_6BAEB032(global::Forkleans.Serialization.Serializers.ICodecProvider codecProvider)
-=======
         public Codec_Invokable_IComplexGrain_GrainReference_67FE5808(global::Orleans.Serialization.Serializers.ICodecProvider codecProvider)
->>>>>>> 080f740c
-        {
-            _codec0 = OrleansGeneratedCodeHelper.GetService<ForkleansCodeGen.TestProject.Codec_ComplexData>(this, codecProvider);
-        }
-
-        [global::System.Runtime.CompilerServices.MethodImplAttribute(global::System.Runtime.CompilerServices.MethodImplOptions.AggressiveInlining)]
-<<<<<<< HEAD
-        public void Serialize<TBufferWriter>(ref global::Forkleans.Serialization.Buffers.Writer<TBufferWriter> writer, OrleansCodeGen.TestProject.Invokable_IComplexGrain_GrainReference_6BAEB032 instance)
-=======
+        {
+            _codec0 = OrleansGeneratedCodeHelper.GetService<OrleansCodeGen.TestProject.Codec_ComplexData>(this, codecProvider);
+        }
+
+        [global::System.Runtime.CompilerServices.MethodImplAttribute(global::System.Runtime.CompilerServices.MethodImplOptions.AggressiveInlining)]
         public void Serialize<TBufferWriter>(ref global::Orleans.Serialization.Buffers.Writer<TBufferWriter> writer, OrleansCodeGen.TestProject.Invokable_IComplexGrain_GrainReference_67FE5808 instance)
->>>>>>> 080f740c
-            where TBufferWriter : global::System.Buffers.IBufferWriter<byte>
-        {
-            global::Forkleans.Serialization.Codecs.Int32Codec.WriteField(ref writer, 0U, instance.arg0);
-            global::Forkleans.Serialization.Codecs.StringCodec.WriteField(ref writer, 1U, instance.arg1);
+            where TBufferWriter : global::System.Buffers.IBufferWriter<byte>
+        {
+            global::Orleans.Serialization.Codecs.Int32Codec.WriteField(ref writer, 0U, instance.arg0);
+            global::Orleans.Serialization.Codecs.StringCodec.WriteField(ref writer, 1U, instance.arg1);
             _codec0.WriteField(ref writer, 1U, _type0, instance.arg2);
         }
 
         [global::System.Runtime.CompilerServices.MethodImplAttribute(global::System.Runtime.CompilerServices.MethodImplOptions.AggressiveInlining)]
-<<<<<<< HEAD
-        public void Deserialize<TReaderInput>(ref global::Forkleans.Serialization.Buffers.Reader<TReaderInput> reader, OrleansCodeGen.TestProject.Invokable_IComplexGrain_GrainReference_6BAEB032 instance)
-=======
         public void Deserialize<TReaderInput>(ref global::Orleans.Serialization.Buffers.Reader<TReaderInput> reader, OrleansCodeGen.TestProject.Invokable_IComplexGrain_GrainReference_67FE5808 instance)
->>>>>>> 080f740c
         {
             uint id = 0U;
-            global::Forkleans.Serialization.WireProtocol.Field header = default;
+            global::Orleans.Serialization.WireProtocol.Field header = default;
             while (true)
             {
                 reader.ReadFieldHeader(ref header);
@@ -281,7 +256,7 @@
                 id += header.FieldIdDelta;
                 if (id == 0U)
                 {
-                    instance.arg0 = global::Forkleans.Serialization.Codecs.Int32Codec.ReadValue(ref reader, header);
+                    instance.arg0 = global::Orleans.Serialization.Codecs.Int32Codec.ReadValue(ref reader, header);
                     reader.ReadFieldHeader(ref header);
                     if (header.IsEndBaseOrEndObject)
                         break;
@@ -290,7 +265,7 @@
 
                 if (id == 1U)
                 {
-                    instance.arg1 = global::Forkleans.Serialization.Codecs.StringCodec.ReadValue(ref reader, header);
+                    instance.arg1 = global::Orleans.Serialization.Codecs.StringCodec.ReadValue(ref reader, header);
                     reader.ReadFieldHeader(ref header);
                     if (header.IsEndBaseOrEndObject)
                         break;
@@ -309,11 +284,7 @@
         }
 
         [global::System.Runtime.CompilerServices.MethodImplAttribute(global::System.Runtime.CompilerServices.MethodImplOptions.AggressiveInlining)]
-<<<<<<< HEAD
-        public void WriteField<TBufferWriter>(ref global::Forkleans.Serialization.Buffers.Writer<TBufferWriter> writer, uint fieldIdDelta, global::System.Type expectedType, OrleansCodeGen.TestProject.Invokable_IComplexGrain_GrainReference_6BAEB032 @value)
-=======
         public void WriteField<TBufferWriter>(ref global::Orleans.Serialization.Buffers.Writer<TBufferWriter> writer, uint fieldIdDelta, global::System.Type expectedType, OrleansCodeGen.TestProject.Invokable_IComplexGrain_GrainReference_67FE5808 @value)
->>>>>>> 080f740c
             where TBufferWriter : global::System.Buffers.IBufferWriter<byte>
         {
             if (@value is null)
@@ -329,17 +300,10 @@
         }
 
         [global::System.Runtime.CompilerServices.MethodImplAttribute(global::System.Runtime.CompilerServices.MethodImplOptions.AggressiveInlining)]
-<<<<<<< HEAD
-        public OrleansCodeGen.TestProject.Invokable_IComplexGrain_GrainReference_6BAEB032 ReadValue<TReaderInput>(ref global::Forkleans.Serialization.Buffers.Reader<TReaderInput> reader, global::Forkleans.Serialization.WireProtocol.Field field)
-        {
-            if (field.IsReference)
-                return ReferenceCodec.ReadReference<ForkleansCodeGen.TestProject.Invokable_IComplexGrain_GrainReference_6BAEB032, TReaderInput>(ref reader, field);
-=======
         public OrleansCodeGen.TestProject.Invokable_IComplexGrain_GrainReference_67FE5808 ReadValue<TReaderInput>(ref global::Orleans.Serialization.Buffers.Reader<TReaderInput> reader, global::Orleans.Serialization.WireProtocol.Field field)
         {
             if (field.IsReference)
                 return ReferenceCodec.ReadReference<OrleansCodeGen.TestProject.Invokable_IComplexGrain_GrainReference_67FE5808, TReaderInput>(ref reader, field);
->>>>>>> 080f740c
             field.EnsureWireTypeTagDelimited();
             var result = new OrleansCodeGen.TestProject.Invokable_IComplexGrain_GrainReference_67FE5808();
             ReferenceCodec.MarkValueField(reader.Session);
@@ -349,19 +313,11 @@
     }
 
     [global::System.CodeDom.Compiler.GeneratedCodeAttribute("OrleansCodeGen", "9.0.0.0"), global::System.ComponentModel.EditorBrowsableAttribute(global::System.ComponentModel.EditorBrowsableState.Never), global::System.Diagnostics.CodeAnalysis.ExcludeFromCodeCoverageAttribute]
-<<<<<<< HEAD
-    public sealed class Copier_Invokable_IComplexGrain_GrainReference_6BAEB032 : global::Forkleans.Serialization.Cloning.IDeepCopier<ForkleansCodeGen.TestProject.Invokable_IComplexGrain_GrainReference_6BAEB032>
+    public sealed class Copier_Invokable_IComplexGrain_GrainReference_67FE5808 : global::Orleans.Serialization.Cloning.IDeepCopier<OrleansCodeGen.TestProject.Invokable_IComplexGrain_GrainReference_67FE5808>
     {
         private readonly OrleansCodeGen.TestProject.Copier_ComplexData _copier0;
         [global::System.Runtime.CompilerServices.MethodImplAttribute(global::System.Runtime.CompilerServices.MethodImplOptions.AggressiveInlining)]
-        public OrleansCodeGen.TestProject.Invokable_IComplexGrain_GrainReference_6BAEB032 DeepCopy(OrleansCodeGen.TestProject.Invokable_IComplexGrain_GrainReference_6BAEB032 original, global::Forkleans.Serialization.Cloning.CopyContext context)
-=======
-    public sealed class Copier_Invokable_IComplexGrain_GrainReference_67FE5808 : global::Orleans.Serialization.Cloning.IDeepCopier<OrleansCodeGen.TestProject.Invokable_IComplexGrain_GrainReference_67FE5808>
-    {
-        private readonly OrleansCodeGen.TestProject.Copier_ComplexData _copier0;
-        [global::System.Runtime.CompilerServices.MethodImplAttribute(global::System.Runtime.CompilerServices.MethodImplOptions.AggressiveInlining)]
         public OrleansCodeGen.TestProject.Invokable_IComplexGrain_GrainReference_67FE5808 DeepCopy(OrleansCodeGen.TestProject.Invokable_IComplexGrain_GrainReference_67FE5808 original, global::Orleans.Serialization.Cloning.CopyContext context)
->>>>>>> 080f740c
         {
             if (original is null)
                 return null;
@@ -373,28 +329,24 @@
             return result;
         }
 
-<<<<<<< HEAD
-        public Copier_Invokable_IComplexGrain_GrainReference_6BAEB032(global::Forkleans.Serialization.Serializers.ICodecProvider codecProvider)
-=======
         public Copier_Invokable_IComplexGrain_GrainReference_67FE5808(global::Orleans.Serialization.Serializers.ICodecProvider codecProvider)
->>>>>>> 080f740c
-        {
-            _copier0 = OrleansGeneratedCodeHelper.GetService<ForkleansCodeGen.TestProject.Copier_ComplexData>(this, codecProvider);
-        }
-    }
-
-    [global::System.CodeDom.Compiler.GeneratedCodeAttribute("OrleansCodeGen", "9.0.0.0"), global::System.ComponentModel.EditorBrowsableAttribute(global::System.ComponentModel.EditorBrowsableState.Never), global::System.Diagnostics.CodeAnalysis.ExcludeFromCodeCoverageAttribute]
-    public sealed class Codec_ComplexGrain : global::Forkleans.Serialization.Codecs.IFieldCodec<global::TestProject.ComplexGrain>, global::Forkleans.Serialization.Serializers.IBaseCodec<global::TestProject.ComplexGrain>
+        {
+            _copier0 = OrleansGeneratedCodeHelper.GetService<OrleansCodeGen.TestProject.Copier_ComplexData>(this, codecProvider);
+        }
+    }
+
+    [global::System.CodeDom.Compiler.GeneratedCodeAttribute("OrleansCodeGen", "9.0.0.0"), global::System.ComponentModel.EditorBrowsableAttribute(global::System.ComponentModel.EditorBrowsableState.Never), global::System.Diagnostics.CodeAnalysis.ExcludeFromCodeCoverageAttribute]
+    public sealed class Codec_ComplexGrain : global::Orleans.Serialization.Codecs.IFieldCodec<global::TestProject.ComplexGrain>, global::Orleans.Serialization.Serializers.IBaseCodec<global::TestProject.ComplexGrain>
     {
         private readonly global::System.Type _codecFieldType = typeof(global::TestProject.ComplexGrain);
-        private readonly global::Forkleans.Serialization.Serializers.IBaseCodec<global::Forkleans.Grain> _baseTypeSerializer;
-        public Codec_ComplexGrain(global::Forkleans.Serialization.Serializers.IBaseCodec<global::Forkleans.Grain> _baseTypeSerializer)
+        private readonly global::Orleans.Serialization.Serializers.IBaseCodec<global::Orleans.Grain> _baseTypeSerializer;
+        public Codec_ComplexGrain(global::Orleans.Serialization.Serializers.IBaseCodec<global::Orleans.Grain> _baseTypeSerializer)
         {
             this._baseTypeSerializer = OrleansGeneratedCodeHelper.UnwrapService(this, _baseTypeSerializer);
         }
 
         [global::System.Runtime.CompilerServices.MethodImplAttribute(global::System.Runtime.CompilerServices.MethodImplOptions.AggressiveInlining)]
-        public void Serialize<TBufferWriter>(ref global::Forkleans.Serialization.Buffers.Writer<TBufferWriter> writer, global::TestProject.ComplexGrain instance)
+        public void Serialize<TBufferWriter>(ref global::Orleans.Serialization.Buffers.Writer<TBufferWriter> writer, global::TestProject.ComplexGrain instance)
             where TBufferWriter : global::System.Buffers.IBufferWriter<byte>
         {
             _baseTypeSerializer.Serialize(ref writer, instance);
@@ -402,14 +354,14 @@
         }
 
         [global::System.Runtime.CompilerServices.MethodImplAttribute(global::System.Runtime.CompilerServices.MethodImplOptions.AggressiveInlining)]
-        public void Deserialize<TReaderInput>(ref global::Forkleans.Serialization.Buffers.Reader<TReaderInput> reader, global::TestProject.ComplexGrain instance)
+        public void Deserialize<TReaderInput>(ref global::Orleans.Serialization.Buffers.Reader<TReaderInput> reader, global::TestProject.ComplexGrain instance)
         {
             _baseTypeSerializer.Deserialize(ref reader, instance);
             reader.ConsumeEndBaseOrEndObject();
         }
 
         [global::System.Runtime.CompilerServices.MethodImplAttribute(global::System.Runtime.CompilerServices.MethodImplOptions.AggressiveInlining)]
-        public void WriteField<TBufferWriter>(ref global::Forkleans.Serialization.Buffers.Writer<TBufferWriter> writer, uint fieldIdDelta, global::System.Type expectedType, global::TestProject.ComplexGrain @value)
+        public void WriteField<TBufferWriter>(ref global::Orleans.Serialization.Buffers.Writer<TBufferWriter> writer, uint fieldIdDelta, global::System.Type expectedType, global::TestProject.ComplexGrain @value)
             where TBufferWriter : global::System.Buffers.IBufferWriter<byte>
         {
             if (@value is null || @value.GetType() == typeof(global::TestProject.ComplexGrain))
@@ -425,7 +377,7 @@
         }
 
         [global::System.Runtime.CompilerServices.MethodImplAttribute(global::System.Runtime.CompilerServices.MethodImplOptions.AggressiveInlining)]
-        public global::TestProject.ComplexGrain ReadValue<TReaderInput>(ref global::Forkleans.Serialization.Buffers.Reader<TReaderInput> reader, global::Forkleans.Serialization.WireProtocol.Field field)
+        public global::TestProject.ComplexGrain ReadValue<TReaderInput>(ref global::Orleans.Serialization.Buffers.Reader<TReaderInput> reader, global::Orleans.Serialization.WireProtocol.Field field)
         {
             if (field.IsReference)
                 return ReferenceCodec.ReadReference<global::TestProject.ComplexGrain, TReaderInput>(ref reader, field);
@@ -444,11 +396,11 @@
     }
 
     [global::System.CodeDom.Compiler.GeneratedCodeAttribute("OrleansCodeGen", "9.0.0.0"), global::System.ComponentModel.EditorBrowsableAttribute(global::System.ComponentModel.EditorBrowsableState.Never), global::System.Diagnostics.CodeAnalysis.ExcludeFromCodeCoverageAttribute]
-    public sealed class Copier_ComplexGrain : global::Forkleans.Serialization.Cloning.IDeepCopier<global::TestProject.ComplexGrain>, global::Forkleans.Serialization.Cloning.IBaseCopier<global::TestProject.ComplexGrain>
-    {
-        private readonly global::Forkleans.Serialization.Cloning.IBaseCopier<global::Forkleans.Grain> _baseTypeCopier;
-        [global::System.Runtime.CompilerServices.MethodImplAttribute(global::System.Runtime.CompilerServices.MethodImplOptions.AggressiveInlining)]
-        public global::TestProject.ComplexGrain DeepCopy(global::TestProject.ComplexGrain original, global::Forkleans.Serialization.Cloning.CopyContext context)
+    public sealed class Copier_ComplexGrain : global::Orleans.Serialization.Cloning.IDeepCopier<global::TestProject.ComplexGrain>, global::Orleans.Serialization.Cloning.IBaseCopier<global::TestProject.ComplexGrain>
+    {
+        private readonly global::Orleans.Serialization.Cloning.IBaseCopier<global::Orleans.Grain> _baseTypeCopier;
+        [global::System.Runtime.CompilerServices.MethodImplAttribute(global::System.Runtime.CompilerServices.MethodImplOptions.AggressiveInlining)]
+        public global::TestProject.ComplexGrain DeepCopy(global::TestProject.ComplexGrain original, global::Orleans.Serialization.Cloning.CopyContext context)
         {
             if (context.TryGetCopy(original, out global::TestProject.ComplexGrain existing))
                 return existing;
@@ -460,28 +412,28 @@
             return result;
         }
 
-        public Copier_ComplexGrain(global::Forkleans.Serialization.Cloning.IBaseCopier<global::Forkleans.Grain> _baseTypeCopier)
+        public Copier_ComplexGrain(global::Orleans.Serialization.Cloning.IBaseCopier<global::Orleans.Grain> _baseTypeCopier)
         {
             this._baseTypeCopier = OrleansGeneratedCodeHelper.UnwrapService(this, _baseTypeCopier);
         }
 
         [global::System.Runtime.CompilerServices.MethodImplAttribute(global::System.Runtime.CompilerServices.MethodImplOptions.AggressiveInlining)]
-        public void DeepCopy(global::TestProject.ComplexGrain input, global::TestProject.ComplexGrain output, global::Forkleans.Serialization.Cloning.CopyContext context)
+        public void DeepCopy(global::TestProject.ComplexGrain input, global::TestProject.ComplexGrain output, global::Orleans.Serialization.Cloning.CopyContext context)
         {
             _baseTypeCopier.DeepCopy(input, output, context);
         }
     }
 
     [global::System.CodeDom.Compiler.GeneratedCodeAttribute("OrleansCodeGen", "9.0.0.0"), global::System.ComponentModel.EditorBrowsableAttribute(global::System.ComponentModel.EditorBrowsableState.Never), global::System.Diagnostics.CodeAnalysis.ExcludeFromCodeCoverageAttribute]
-    internal sealed class Activator_ComplexGrain : global::Forkleans.Serialization.Activators.IActivator<global::TestProject.ComplexGrain>
+    internal sealed class Activator_ComplexGrain : global::Orleans.Serialization.Activators.IActivator<global::TestProject.ComplexGrain>
     {
         public global::TestProject.ComplexGrain Create() => new global::TestProject.ComplexGrain();
     }
 
     [global::System.CodeDom.Compiler.GeneratedCodeAttribute("OrleansCodeGen", "9.0.0.0"), global::System.ComponentModel.EditorBrowsableAttribute(global::System.ComponentModel.EditorBrowsableState.Never), global::System.Diagnostics.CodeAnalysis.ExcludeFromCodeCoverageAttribute]
-    internal sealed class Metadata_TestProject : global::Forkleans.Serialization.Configuration.TypeManifestProviderBase
-    {
-        protected override void ConfigureInner(global::Forkleans.Serialization.Configuration.TypeManifestOptions config)
+    internal sealed class Metadata_TestProject : global::Orleans.Serialization.Configuration.TypeManifestProviderBase
+    {
+        protected override void ConfigureInner(global::Orleans.Serialization.Configuration.TypeManifestOptions config)
         {
             config.Serializers.Add(typeof(OrleansCodeGen.TestProject.Codec_ComplexData));
             config.Serializers.Add(typeof(OrleansCodeGen.TestProject.Codec_Invokable_IComplexGrain_GrainReference_67FE5808));
@@ -495,7 +447,7 @@
             config.Activators.Add(typeof(OrleansCodeGen.TestProject.Activator_ComplexData));
             config.Activators.Add(typeof(OrleansCodeGen.TestProject.Activator_ComplexGrain));
             var n1 = config.CompoundTypeAliases.Add("inv");
-            var n2 = n1.Add(typeof(global::Forkleans.Runtime.GrainReference));
+            var n2 = n1.Add(typeof(global::Orleans.Runtime.GrainReference));
             var n3 = n2.Add(typeof(global::TestProject.IComplexGrain));
             n3.Add("67FE5808", typeof(OrleansCodeGen.TestProject.Invokable_IComplexGrain_GrainReference_67FE5808));
         }
