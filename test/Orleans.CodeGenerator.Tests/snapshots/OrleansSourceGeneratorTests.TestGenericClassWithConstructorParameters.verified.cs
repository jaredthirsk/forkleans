--- conflicted
+++ resolved
@@ -1,27 +1,16 @@
-#pragma warning disable CS1591, RS0016, RS0041
-[assembly: global::Forkleans.ApplicationPartAttribute("TestProject")]
-[assembly: global::Forkleans.ApplicationPartAttribute("Forkleans.Core.Abstractions")]
-[assembly: global::Forkleans.ApplicationPartAttribute("Forkleans.Serialization")]
-[assembly: global::Forkleans.ApplicationPartAttribute("Forkleans.Core")]
-[assembly: global::Forkleans.ApplicationPartAttribute("Forkleans.Runtime")]
-[assembly: global::Forkleans.Serialization.Configuration.TypeManifestProviderAttribute(typeof(OrleansCodeGen.TestProject.Metadata_TestProject))]
-namespace ForkleansCodeGen.TestProject
+﻿#pragma warning disable CS1591, RS0016, RS0041
+[assembly: global::Orleans.ApplicationPartAttribute("TestProject")]
+[assembly: global::Orleans.ApplicationPartAttribute("Orleans.Core.Abstractions")]
+[assembly: global::Orleans.ApplicationPartAttribute("Orleans.Serialization")]
+[assembly: global::Orleans.ApplicationPartAttribute("Orleans.Core")]
+[assembly: global::Orleans.ApplicationPartAttribute("Orleans.Runtime")]
+[assembly: global::Orleans.Serialization.Configuration.TypeManifestProviderAttribute(typeof(OrleansCodeGen.TestProject.Metadata_TestProject))]
+namespace OrleansCodeGen.TestProject
 {
-    using global::Forkleans.Serialization.Codecs;
-    using global::Forkleans.Serialization.GeneratedCodeHelpers;
-
-    [global::System.CodeDom.Compiler.GeneratedCodeAttribute("OrleansCodeGen", "9.0.0.0"), global::System.ComponentModel.EditorBrowsableAttribute(global::System.ComponentModel.EditorBrowsableState.Never), global::System.Diagnostics.CodeAnalysis.ExcludeFromCodeCoverageAttribute]
-<<<<<<< HEAD
-    public sealed class Codec_GenericDemoDataWithCtorParams<T> : global::Forkleans.Serialization.Codecs.IFieldCodec<global::TestProject.GenericDemoDataWithCtorParams<T>>, global::Forkleans.Serialization.Serializers.IBaseCodec<global::TestProject.GenericDemoDataWithCtorParams<T>>
-    {
-        private readonly global::System.Type _codecFieldType = typeof(global::TestProject.GenericDemoDataWithCtorParams<T>);
-        private readonly global::Forkleans.Serialization.Activators.IActivator<global::TestProject.GenericDemoDataWithCtorParams<T>> _activator;
-        private readonly global::System.Type _type0 = typeof(T);
-        private readonly global::Forkleans.Serialization.Codecs.IFieldCodec<T> _codec0;
-        private static readonly global::System.Action<global::TestProject.GenericDemoDataWithCtorParams<T>, int> setField0 = (global::System.Action<global::TestProject.GenericDemoDataWithCtorParams<T>, int>)global::Forkleans.Serialization.Utilities.FieldAccessor.GetReferenceSetter(typeof(global::TestProject.GenericDemoDataWithCtorParams<T>), "<IntValue>k__BackingField");
-        private static readonly global::System.Action<global::TestProject.GenericDemoDataWithCtorParams<T>, T> setField1 = (global::System.Action<global::TestProject.GenericDemoDataWithCtorParams<T>, T>)global::Forkleans.Serialization.Utilities.FieldAccessor.GetReferenceSetter(typeof(global::TestProject.GenericDemoDataWithCtorParams<T>), "<Value>k__BackingField");
-        public Codec_GenericDemoDataWithCtorParams(global::Forkleans.Serialization.Activators.IActivator<global::TestProject.GenericDemoDataWithCtorParams<T>> _activator, global::Forkleans.Serialization.Serializers.ICodecProvider codecProvider)
-=======
+    using global::Orleans.Serialization.Codecs;
+    using global::Orleans.Serialization.GeneratedCodeHelpers;
+
+    [global::System.CodeDom.Compiler.GeneratedCodeAttribute("OrleansCodeGen", "9.0.0.0"), global::System.ComponentModel.EditorBrowsableAttribute(global::System.ComponentModel.EditorBrowsableState.Never), global::System.Diagnostics.CodeAnalysis.ExcludeFromCodeCoverageAttribute]
     public sealed class Codec_GenericWithCtor<T> : global::Orleans.Serialization.Codecs.IFieldCodec<global::TestProject.GenericWithCtor<T>>, global::Orleans.Serialization.Serializers.IBaseCodec<global::TestProject.GenericWithCtor<T>>
     {
         private readonly global::System.Type _codecFieldType = typeof(global::TestProject.GenericWithCtor<T>);
@@ -33,24 +22,12 @@
         private static readonly global::System.Func<global::TestProject.GenericWithCtor<T>, T> getField1 = (global::System.Func<global::TestProject.GenericWithCtor<T>, T>)global::Orleans.Serialization.Utilities.FieldAccessor.GetGetter(typeof(global::TestProject.GenericWithCtor<T>), "_value");
         private static readonly global::System.Action<global::TestProject.GenericWithCtor<T>, T> setField1 = (global::System.Action<global::TestProject.GenericWithCtor<T>, T>)global::Orleans.Serialization.Utilities.FieldAccessor.GetReferenceSetter(typeof(global::TestProject.GenericWithCtor<T>), "_value");
         public Codec_GenericWithCtor(global::Orleans.Serialization.Activators.IActivator<global::TestProject.GenericWithCtor<T>> _activator, global::Orleans.Serialization.Serializers.ICodecProvider codecProvider)
->>>>>>> 080f740c
         {
             this._activator = OrleansGeneratedCodeHelper.UnwrapService(this, _activator);
-            _codec0 = OrleansGeneratedCodeHelper.GetService<global::Forkleans.Serialization.Codecs.IFieldCodec<T>>(this, codecProvider);
-        }
-
-        [global::System.Runtime.CompilerServices.MethodImplAttribute(global::System.Runtime.CompilerServices.MethodImplOptions.AggressiveInlining)]
-<<<<<<< HEAD
-        public void Serialize<TBufferWriter>(ref global::Forkleans.Serialization.Buffers.Writer<TBufferWriter> writer, global::TestProject.GenericDemoDataWithCtorParams<T> instance)
-            where TBufferWriter : global::System.Buffers.IBufferWriter<byte>
-        {
-            _codec0.WriteField(ref writer, 0U, _type0, instance.Value);
-            global::Forkleans.Serialization.Codecs.Int32Codec.WriteField(ref writer, 1U, instance.IntValue);
-        }
-
-        [global::System.Runtime.CompilerServices.MethodImplAttribute(global::System.Runtime.CompilerServices.MethodImplOptions.AggressiveInlining)]
-        public void Deserialize<TReaderInput>(ref global::Forkleans.Serialization.Buffers.Reader<TReaderInput> reader, global::TestProject.GenericDemoDataWithCtorParams<T> instance)
-=======
+            _codec0 = OrleansGeneratedCodeHelper.GetService<global::Orleans.Serialization.Codecs.IFieldCodec<T>>(this, codecProvider);
+        }
+
+        [global::System.Runtime.CompilerServices.MethodImplAttribute(global::System.Runtime.CompilerServices.MethodImplOptions.AggressiveInlining)]
         public void Serialize<TBufferWriter>(ref global::Orleans.Serialization.Buffers.Writer<TBufferWriter> writer, global::TestProject.GenericWithCtor<T> instance)
             where TBufferWriter : global::System.Buffers.IBufferWriter<byte>
         {
@@ -60,10 +37,9 @@
 
         [global::System.Runtime.CompilerServices.MethodImplAttribute(global::System.Runtime.CompilerServices.MethodImplOptions.AggressiveInlining)]
         public void Deserialize<TReaderInput>(ref global::Orleans.Serialization.Buffers.Reader<TReaderInput> reader, global::TestProject.GenericWithCtor<T> instance)
->>>>>>> 080f740c
         {
             uint id = 0U;
-            global::Forkleans.Serialization.WireProtocol.Field header = default;
+            global::Orleans.Serialization.WireProtocol.Field header = default;
             while (true)
             {
                 reader.ReadFieldHeader(ref header);
@@ -81,7 +57,7 @@
 
                 if (id == 1U)
                 {
-                    setField0(instance, global::Forkleans.Serialization.Codecs.Int32Codec.ReadValue(ref reader, header));
+                    setField0(instance, global::Orleans.Serialization.Codecs.Int32Codec.ReadValue(ref reader, header));
                     reader.ReadFieldHeader(ref header);
                 }
 
@@ -91,11 +67,7 @@
         }
 
         [global::System.Runtime.CompilerServices.MethodImplAttribute(global::System.Runtime.CompilerServices.MethodImplOptions.AggressiveInlining)]
-<<<<<<< HEAD
-        public void WriteField<TBufferWriter>(ref global::Forkleans.Serialization.Buffers.Writer<TBufferWriter> writer, uint fieldIdDelta, global::System.Type expectedType, global::TestProject.GenericDemoDataWithCtorParams<T> @value)
-=======
         public void WriteField<TBufferWriter>(ref global::Orleans.Serialization.Buffers.Writer<TBufferWriter> writer, uint fieldIdDelta, global::System.Type expectedType, global::TestProject.GenericWithCtor<T> @value)
->>>>>>> 080f740c
             where TBufferWriter : global::System.Buffers.IBufferWriter<byte>
         {
             if (@value is null || @value.GetType() == typeof(global::TestProject.GenericWithCtor<T>))
@@ -111,11 +83,7 @@
         }
 
         [global::System.Runtime.CompilerServices.MethodImplAttribute(global::System.Runtime.CompilerServices.MethodImplOptions.AggressiveInlining)]
-<<<<<<< HEAD
-        public global::TestProject.GenericDemoDataWithCtorParams<T> ReadValue<TReaderInput>(ref global::Forkleans.Serialization.Buffers.Reader<TReaderInput> reader, global::Forkleans.Serialization.WireProtocol.Field field)
-=======
         public global::TestProject.GenericWithCtor<T> ReadValue<TReaderInput>(ref global::Orleans.Serialization.Buffers.Reader<TReaderInput> reader, global::Orleans.Serialization.WireProtocol.Field field)
->>>>>>> 080f740c
         {
             if (field.IsReference)
                 return ReferenceCodec.ReadReference<global::TestProject.GenericWithCtor<T>, TReaderInput>(ref reader, field);
@@ -134,16 +102,6 @@
     }
 
     [global::System.CodeDom.Compiler.GeneratedCodeAttribute("OrleansCodeGen", "9.0.0.0"), global::System.ComponentModel.EditorBrowsableAttribute(global::System.ComponentModel.EditorBrowsableState.Never), global::System.Diagnostics.CodeAnalysis.ExcludeFromCodeCoverageAttribute]
-<<<<<<< HEAD
-    public sealed class Copier_GenericDemoDataWithCtorParams<T> : global::Forkleans.Serialization.Cloning.IDeepCopier<global::TestProject.GenericDemoDataWithCtorParams<T>>, global::Forkleans.Serialization.Cloning.IBaseCopier<global::TestProject.GenericDemoDataWithCtorParams<T>>
-    {
-        private readonly global::Forkleans.Serialization.Activators.IActivator<global::TestProject.GenericDemoDataWithCtorParams<T>> _activator;
-        private readonly global::Forkleans.Serialization.Cloning.IDeepCopier<T> _copier0;
-        private static readonly global::System.Action<global::TestProject.GenericDemoDataWithCtorParams<T>, int> setField0 = (global::System.Action<global::TestProject.GenericDemoDataWithCtorParams<T>, int>)global::Forkleans.Serialization.Utilities.FieldAccessor.GetReferenceSetter(typeof(global::TestProject.GenericDemoDataWithCtorParams<T>), "<IntValue>k__BackingField");
-        private static readonly global::System.Action<global::TestProject.GenericDemoDataWithCtorParams<T>, T> setField1 = (global::System.Action<global::TestProject.GenericDemoDataWithCtorParams<T>, T>)global::Forkleans.Serialization.Utilities.FieldAccessor.GetReferenceSetter(typeof(global::TestProject.GenericDemoDataWithCtorParams<T>), "<Value>k__BackingField");
-        [global::System.Runtime.CompilerServices.MethodImplAttribute(global::System.Runtime.CompilerServices.MethodImplOptions.AggressiveInlining)]
-        public global::TestProject.GenericDemoDataWithCtorParams<T> DeepCopy(global::TestProject.GenericDemoDataWithCtorParams<T> original, global::Forkleans.Serialization.Cloning.CopyContext context)
-=======
     public sealed class Copier_GenericWithCtor<T> : global::Orleans.Serialization.Cloning.IDeepCopier<global::TestProject.GenericWithCtor<T>>, global::Orleans.Serialization.Cloning.IBaseCopier<global::TestProject.GenericWithCtor<T>>
     {
         private readonly global::Orleans.Serialization.Activators.IActivator<global::TestProject.GenericWithCtor<T>> _activator;
@@ -154,7 +112,6 @@
         private static readonly global::System.Action<global::TestProject.GenericWithCtor<T>, T> setField1 = (global::System.Action<global::TestProject.GenericWithCtor<T>, T>)global::Orleans.Serialization.Utilities.FieldAccessor.GetReferenceSetter(typeof(global::TestProject.GenericWithCtor<T>), "_value");
         [global::System.Runtime.CompilerServices.MethodImplAttribute(global::System.Runtime.CompilerServices.MethodImplOptions.AggressiveInlining)]
         public global::TestProject.GenericWithCtor<T> DeepCopy(global::TestProject.GenericWithCtor<T> original, global::Orleans.Serialization.Cloning.CopyContext context)
->>>>>>> 080f740c
         {
             if (context.TryGetCopy(original, out global::TestProject.GenericWithCtor<T> existing))
                 return existing;
@@ -166,22 +123,14 @@
             return result;
         }
 
-<<<<<<< HEAD
-        public Copier_GenericDemoDataWithCtorParams(global::Forkleans.Serialization.Activators.IActivator<global::TestProject.GenericDemoDataWithCtorParams<T>> _activator, global::Forkleans.Serialization.Serializers.ICodecProvider codecProvider)
-=======
         public Copier_GenericWithCtor(global::Orleans.Serialization.Activators.IActivator<global::TestProject.GenericWithCtor<T>> _activator, global::Orleans.Serialization.Serializers.ICodecProvider codecProvider)
->>>>>>> 080f740c
         {
             this._activator = OrleansGeneratedCodeHelper.UnwrapService(this, _activator);
-            _copier0 = OrleansGeneratedCodeHelper.GetService<global::Forkleans.Serialization.Cloning.IDeepCopier<T>>(this, codecProvider);
-        }
-
-        [global::System.Runtime.CompilerServices.MethodImplAttribute(global::System.Runtime.CompilerServices.MethodImplOptions.AggressiveInlining)]
-<<<<<<< HEAD
-        public void DeepCopy(global::TestProject.GenericDemoDataWithCtorParams<T> input, global::TestProject.GenericDemoDataWithCtorParams<T> output, global::Forkleans.Serialization.Cloning.CopyContext context)
-=======
+            _copier0 = OrleansGeneratedCodeHelper.GetService<global::Orleans.Serialization.Cloning.IDeepCopier<T>>(this, codecProvider);
+        }
+
+        [global::System.Runtime.CompilerServices.MethodImplAttribute(global::System.Runtime.CompilerServices.MethodImplOptions.AggressiveInlining)]
         public void DeepCopy(global::TestProject.GenericWithCtor<T> input, global::TestProject.GenericWithCtor<T> output, global::Orleans.Serialization.Cloning.CopyContext context)
->>>>>>> 080f740c
         {
             setField1(output, _copier0.DeepCopy(getField1(input), context));
             setField0(output, getField0(input));
@@ -189,9 +138,6 @@
     }
 
     [global::System.CodeDom.Compiler.GeneratedCodeAttribute("OrleansCodeGen", "9.0.0.0"), global::System.ComponentModel.EditorBrowsableAttribute(global::System.ComponentModel.EditorBrowsableState.Never), global::System.Diagnostics.CodeAnalysis.ExcludeFromCodeCoverageAttribute]
-<<<<<<< HEAD
-    internal sealed class Metadata_TestProject : global::Forkleans.Serialization.Configuration.TypeManifestProviderBase
-=======
     public sealed class Codec_UsesGenericWithCtor : global::Orleans.Serialization.Codecs.IFieldCodec<global::TestProject.UsesGenericWithCtor>, global::Orleans.Serialization.Serializers.IBaseCodec<global::TestProject.UsesGenericWithCtor>
     {
         private readonly global::System.Type _codecFieldType = typeof(global::TestProject.UsesGenericWithCtor);
@@ -303,9 +249,8 @@
 
     [global::System.CodeDom.Compiler.GeneratedCodeAttribute("OrleansCodeGen", "9.0.0.0"), global::System.ComponentModel.EditorBrowsableAttribute(global::System.ComponentModel.EditorBrowsableState.Never), global::System.Diagnostics.CodeAnalysis.ExcludeFromCodeCoverageAttribute]
     internal sealed class Metadata_TestProject : global::Orleans.Serialization.Configuration.TypeManifestProviderBase
->>>>>>> 080f740c
-    {
-        protected override void ConfigureInner(global::Forkleans.Serialization.Configuration.TypeManifestOptions config)
+    {
+        protected override void ConfigureInner(global::Orleans.Serialization.Configuration.TypeManifestOptions config)
         {
             config.Serializers.Add(typeof(OrleansCodeGen.TestProject.Codec_GenericWithCtor<>));
             config.Serializers.Add(typeof(OrleansCodeGen.TestProject.Codec_UsesGenericWithCtor));
